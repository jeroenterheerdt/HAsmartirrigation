--- conflicted
+++ resolved
@@ -1,65 +1,3 @@
-<<<<<<< HEAD
-{
-  "config": {
-    "abort": {
-      "single_instance_allowed": "Une seule configuration de Smart Irrigation est autorisée."
-    },
-    "error": {
-      "auth": "Weather service API key or version incorrect",
-      "name": "Spécifiez un nom unique pour l'intégration."
-    },
-    "step": {
-      "user": {
-        "title": "Configuration générale",
-        "description": "Si vous avez besoin d'aide avec la configuration, allez sur https://github.com/jeroenterheerdt/HASmartIrrigation",
-        "data": {
-          "name": "Nom unique de l'intégration",
-          "use_weather_service": "Use a weather service (Open Weather Map, Pirate Weather, or KNMI) for weather data or forecasting. Enable this option if you intent to use one of the supported weather services for at least part of the weather data, including forecasting. Disable this option if you want to use another source, such as your own weather station, exclusively. In this case, Smart Irigation will not be able to use forecasts."
-        }
-      },
-      "step1": {
-        "title": "Weather service API set up",
-        "description": "Si vous avez besoin d'aide avec la configuration, allez sur https://github.com/jeroenterheerdt/HASmartIrrigation",
-        "data": {
-          "weather_service": "Weather service to use",
-          "weather_service_api_key": "API key for weather service",
-          "weather_service_api_version": "Weather service API version"
-        }
-      }
-    }
-  },
-  "options": {
-    "error": {
-      "auth": "Weather service API key or version incorrect",
-      "invalid_coordinates": "Coordonnées invalides. Veuillez vérifier les valeurs de latitude (-90 à 90) et longitude (-180 à 180)."
-    },
-    "step": {
-      "init": {
-        "title": "Weather service API set up",
-        "description": "Si vous avez besoin d'aide avec la configuration, allez sur https://github.com/jeroenterheerdt/HASmartIrrigation",
-        "data": {
-          "use_weather_service": "Use a weather service (Open Weather Map, Pirate Weather, or KNMI) for weather data or forecasting. Enable this option if you intent to use one of the supported weather services for at least part of the weather data, including forecasting. Disable this option if you want to use another source, such as your own weather station, exclusively. In this case, Smart Irigation will not be able to use forecasts."
-        }
-      },
-      "step1": {
-        "title": "Weather service API set up",
-        "description": "Si vous avez besoin d'aide avec la configuration, allez sur https://github.com/jeroenterheerdt/HASmartIrrigation",
-        "data": {
-          "weather_service": "Weather service to use",
-          "weather_service_api_key": "API key for weather service",
-          "weather_service_api_version": "Weather service API version"
-        }
-      },
-      "coordinates": {
-        "title": "Coordonnées de localisation",
-        "description": "Configurez les coordonnées de localisation pour la récupération des données météo. Vous pouvez utiliser des coordonnées manuelles différentes de votre emplacement Home Assistant si nécessaire.",
-        "data": {
-          "manual_coordinates_enabled": "Utiliser des coordonnées manuelles au lieu de l'emplacement Home Assistant",
-          "manual_latitude": "Latitude (degrés décimaux, -90 à 90)",
-          "manual_longitude": "Longitude (degrés décimaux, -180 à 180)",
-          "manual_elevation": "Élévation au-dessus du niveau de la mer (mètres, optionnel)"
-        }
-=======
 {
   "config": {
     "abort": {
@@ -109,7 +47,6 @@
           "weather_service_api_key": "API key for weather service",
           "weather_service_api_version": "Weather service API version"
         }
->>>>>>> 06863d12
       }
     }
   },
