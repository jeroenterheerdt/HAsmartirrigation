--- conflicted
+++ resolved
@@ -1,1090 +1,913 @@
-"""Helpers for the Smart Irrigation integration."""
-
-import importlib
-import logging
-import os
-import sys
-from datetime import datetime
-from pathlib import Path
-
-from homeassistant import exceptions
-from homeassistant.const import STATE_UNAVAILABLE, STATE_UNKNOWN, UnitOfTemperature
-from homeassistant.core import HomeAssistant
-
-from .const import (
-    CONF_WEATHER_SERVICE_OWM,
-    CONF_WEATHER_SERVICE_PW,
-    CUSTOM_COMPONENTS,
-    DOMAIN,
-    GALLON_TO_LITER_FACTOR,
-    INCH_TO_MM_FACTOR,
-    INHG_TO_HPA_FACTOR,
-    INHG_TO_PSI_FACTOR,
-    K_TO_C_FACTOR,
-    KMH_TO_MILESH_FACTOR,
-    KMH_TO_MS_FACTOR,
-    LITER_TO_GALLON_FACTOR,
-    M2_TO_SQ_FT_FACTOR,
-    MAPPING_DEWPOINT,
-    MAPPING_EVAPOTRANSPIRATION,
-    MAPPING_HUMIDITY,
-    MAPPING_MAX_TEMP,
-    MAPPING_MIN_TEMP,
-    MAPPING_CURRENT_PRECIPITATION,
-    MAPPING_PRECIPITATION,
-    MAPPING_PRESSURE,
-    MAPPING_SOLRAD,
-    MAPPING_TEMPERATURE,
-    MAPPING_WINDSPEED,
-    MBAR_TO_INHG_FACTOR,
-    MBAR_TO_PSI_FACTOR,
-    MILESH_TO_KMH_FACTOR,
-    MILESH_TO_MS_FACTOR,
-    MM_TO_INCH_FACTOR,
-    MS_TO_KMH_FACTOR,
-    MS_TO_MILESH_FACTOR,
-    PSI_TO_HPA_FACTOR,
-    PSI_TO_INHG_FACTOR,
-    SQ_FT_TO_M2_FACTOR,
-    UNIT_GPM,
-    UNIT_HPA,
-    UNIT_INCH,
-    UNIT_INCHH,
-    UNIT_INHG,
-    UNIT_KMH,
-    UNIT_LPM,
-    UNIT_M2,
-    UNIT_MBAR,
-    UNIT_MH,
-    UNIT_MILLIBAR,
-    UNIT_MJ_DAY_M2,
-    UNIT_MJ_DAY_SQFT,
-    UNIT_MM,
-    UNIT_MMH,
-    UNIT_MS,
-    UNIT_PERCENT,
-    UNIT_PSI,
-    UNIT_SECONDS,
-    UNIT_SQ_FT,
-    UNIT_W_M2,
-    UNIT_W_SQFT,
-    W_M2_TO_W_SQ_FT_FACTOR,
-    W_SQ_FT_TO_W_M2_FACTOR,
-    W_TO_MJ_DAY_FACTOR,
-)
-from .weathermodules.OWMClient import OWMClient
-from .weathermodules.PirateWeatherClient import PirateWeatherClient
-
-_LOGGER = logging.getLogger(__name__)
-
-
-def friendly_name_for_entity_id(entity_id: str, hass: HomeAssistant):
-    """Return the friendly name for an entity."""
-    state = hass.states.get(entity_id)
-    if state and state.attributes.get("friendly_name"):
-        return state.attributes["friendly_name"]
-
-    return entity_id
-
-
-def omit(obj: dict, blacklisted_keys: list):
-    """Return a copy of obj omitting keys present in blacklisted_keys."""
-    return {key: val for key, val in obj.items() if key not in blacklisted_keys}
-
-
-def check_time(itime):
-    """Check time."""
-    timesplit = itime.split(":")
-    if len(timesplit) != 2:
-        return False
-    try:
-        hours = int(timesplit[0])
-        minutes = int(timesplit[1])
-        if hours in range(24) and minutes in range(
-            60
-        ):  # range does not include upper bound
-            return True
-    except ValueError:
-        return False
-    else:
-        return False
-
-
-def convert_timestamp(val):
-    """Convert a datetime or ISO string to a formatted timestamp string."""
-    if val is None:
-        return None
-
-    outputformat = "%Y-%m-%d %H:%M:%S"
-
-    if isinstance(val, str):
-        try:
-            return datetime.fromisoformat(val).strftime(outputformat)
-        except (ValueError, TypeError):
-            return val  # Return original if parsing fails
-    elif isinstance(val, datetime):
-        return val.strftime(outputformat)
-
-    return str(val)  # Fallback to string representation
-
-
-def convert_mapping_to_metric(val, mapping, unit, system_is_metric):
-    """Convert a value to its metric equivalent based on mapping, unit, and system settings.
-
-    Args:
-        val: The value to convert.
-        mapping: The type of measurement being converted.
-        unit: The current unit of the value.
-        system_is_metric: Whether the system is using metric units.
-
-    Returns:
-        The value converted to metric units, or None if conversion is not possible.
-
-    """
-    if val in (None, STATE_UNKNOWN, STATE_UNAVAILABLE):
-        return None
-    if mapping == MAPPING_HUMIDITY:
-        # humidity unit is same in metric and imperial: %
-        return val
-    if mapping in [
-        MAPPING_DEWPOINT,
-        MAPPING_TEMPERATURE,
-        MAPPING_MAX_TEMP,
-        MAPPING_MIN_TEMP,
-    ]:
-        # either Celsius or F. If celsius, no need to convert.
-        if unit:
-            # a unit was set, convert it
-            return convert_between(
-                from_unit=unit, to_unit=UnitOfTemperature.CELSIUS, val=val
-            )
-        # no unit was set, so it's dependent on system_is_metric if we need to convert
-        if system_is_metric:
-            return val
-        # assume the unit is in F
-        return convert_between(
-            from_unit=UnitOfTemperature.FAHRENHEIT,
-            to_unit=UnitOfTemperature.CELSIUS,
-            val=val,
-        )
-    if mapping in [MAPPING_PRECIPITATION, MAPPING_EVAPOTRANSPIRATION]:
-        # either mm or inch. If mm no need to convert.
-        if unit:
-            return convert_between(from_unit=unit, to_unit=UNIT_MM, val=val)
-        if system_is_metric:
-            return val
-        # assume the unit is in inch
-        return convert_between(from_unit=UNIT_INCH, to_unit=UNIT_MM, val=val)
-    if mapping == MAPPING_CURRENT_PRECIPITATION:
-        # either mm/h or inch/h. If mm/h no need to convert.
-        if unit:
-            return convert_between(from_unit=unit, to_unit=UNIT_MMH, val=val)
-        if system_is_metric:
-            return val
-        # assume the unit is in inch/h
-        return convert_between(from_unit=UNIT_INCHH, to_unit=UNIT_MMH, val=val)
-    if mapping == MAPPING_PRESSURE:
-        # either: mbar, hpa (default for metric), psi or inhg (default for imperial)
-        if unit:
-            return convert_between(from_unit=unit, to_unit=UNIT_HPA, val=val)
-        if system_is_metric:
-            return val
-        # assume it's inHG
-        return convert_between(from_unit=UNIT_INHG, to_unit=UNIT_HPA, val=val)
-    if mapping == MAPPING_SOLRAD:
-        # either: assume w/m2 for metric, w/sqft for imperial
-        if unit:
-            _LOGGER.debug(
-                "[convert_mapping_to_metric]: unit set, converting %s from %s to %s",
-                val,
-                unit,
-                UNIT_MJ_DAY_M2,
-            )
-            return convert_between(from_unit=unit, to_unit=UNIT_MJ_DAY_M2, val=val)
-        if system_is_metric:
-            # assume it's w/m2
-            _LOGGER.debug(
-                "[convert_mapping_to_metric]: since system is metric and unit was not set, converting %s from W/m2 to MJ/day/m2",
-                val,
-            )
-            return convert_between(from_unit=UNIT_W_M2, to_unit=UNIT_MJ_DAY_M2, val=val)
-        # assume it's w/sqft
-        _LOGGER.debug(
-            "[convert_mapping_to_metric]: since system is imperial and unit was not set, converting %s from W/sq ft to MJ/day/m2",
-            val,
-        )
-        return convert_between(from_unit=UNIT_W_SQFT, to_unit=UNIT_MJ_DAY_M2, val=val)
-    if mapping == MAPPING_WINDSPEED:
-        # either UNIT_KMH, unit: UNIT_MS (Default for metric), m/h (imperial)
-        if unit:
-            return convert_between(from_unit=unit, to_unit=UNIT_MS, val=val)
-        if system_is_metric:
-            return val
-        # assume it's m/h
-        return convert_between(from_unit=UNIT_MH, to_unit=UNIT_MS, val=val)
-    return None
-
-
-def convert_between(from_unit, to_unit, val):
-    """Convert a value from one unit to another based on the provided units.
-
-    Args:
-        from_unit: The unit of the input value.
-        to_unit: The unit to convert the value to.
-        val: The value to be converted.
-
-    Returns:
-        The converted value, or None if conversion is not possible.
-
-    """
-    _LOGGER.debug(
-        "[convert_between]: Converting %s from %s to %s", val, from_unit, to_unit
-    )
-    if val in (None, STATE_UNKNOWN, STATE_UNAVAILABLE):
-        _LOGGER.debug(
-            ["[convert_between]: Value is None, Unknown or Unavailable, returning None"]
-        )
-        return None
-    if from_unit == to_unit or from_unit in [UNIT_PERCENT, UNIT_SECONDS]:
-        # no conversion necessary here!
-        _LOGGER.debug(
-            "[convert_between]: No conversion necessary, returning value %s", val
-        )
-        return val
-    # convert temperatures
-    if from_unit in [
-        UnitOfTemperature.CELSIUS,
-        UnitOfTemperature.FAHRENHEIT,
-        UnitOfTemperature.KELVIN,
-    ]:
-        _LOGGER.debug("[convert_between]: Converting temperatures")
-        return convert_temperatures(from_unit, to_unit, val)
-    # convert lengths
-    if from_unit in [UNIT_MM, UNIT_INCH]:
-        _LOGGER.debug("[convert_between]: Converting lengths")
-        return convert_length(from_unit, to_unit, val)
-    # convert precip rates
-    if from_unit in [UNIT_MMH, UNIT_INCHH]:
-        _LOGGER.debug("[convert_between]: Converting precip rates")
-        return convert_precip_rate(from_unit, to_unit, val)
-    # convert volumes
-    if from_unit in [UNIT_LPM, UNIT_GPM]:
-        _LOGGER.debug("[convert_between]: Converting volumes")
-        return convert_volume(from_unit, to_unit, val)
-    # convert areas
-    if from_unit in [UNIT_M2, UNIT_SQ_FT]:
-        _LOGGER.debug("[convert_between]: Converting areas")
-        return convert_area(from_unit, to_unit, val)
-    # convert pressures
-    if from_unit in [UNIT_MBAR, UNIT_MILLIBAR, UNIT_HPA, UNIT_PSI, UNIT_INHG]:
-        _LOGGER.debug("[convert_between]: Converting pressures")
-        return convert_pressure(from_unit, to_unit, val)
-    # convert speeds
-    if from_unit in [UNIT_KMH, UNIT_MS, UNIT_MH]:
-        _LOGGER.debug("[convert_between]: Converting speeds")
-        return convert_speed(from_unit, to_unit, val)
-    # convert production/area
-    if from_unit in [UNIT_W_M2, UNIT_MJ_DAY_M2, UNIT_W_SQFT, UNIT_MJ_DAY_SQFT]:
-        _LOGGER.debug("[convert_between]: Converting production/area")
-        return convert_production(from_unit, to_unit, val)
-    # unexpected from_unit
-    _LOGGER.warning(
-        "Unexpected conversion of %s from %s to %s", val, from_unit, to_unit
-    )
-    return None
-
-
-def convert_production(from_unit, to_unit, val):
-    """Convert production/area values between different units.
-
-    Args:
-        from_unit: The unit of the input value.
-        to_unit: The unit to convert the value to.
-        val: The value to be converted.
-
-    Returns:
-        The converted value, or None if conversion is not possible.
-
-    """
-    _LOGGER.debug(
-        "[convert production]: converting %s from %s to %s", val, from_unit, to_unit
-    )
-    if val in (None, STATE_UNKNOWN, STATE_UNAVAILABLE):
-        _LOGGER.debug("[convert production]: Value is None, Unknown or Unavailable")
-        return None
-    if to_unit == from_unit:
-        _LOGGER.debug("[convert production]: No conversion necessary")
-        return val
-    if to_unit == UNIT_MJ_DAY_M2:
-        _LOGGER.debug("[convert production]: Converting to MJ/day/m2")
-        if from_unit == UNIT_W_M2:
-            outval = float(float(val) * W_TO_MJ_DAY_FACTOR)
-            _LOGGER.debug(
-                "[convert production]: Converting %s from W/m2 to MJ/day/m2. Result: %s",
-                val,
-                outval,
-            )
-            return outval
-        if from_unit == UNIT_W_SQFT:
-            outval = float((float(val) * W_SQ_FT_TO_W_M2_FACTOR) * W_TO_MJ_DAY_FACTOR)
-            _LOGGER.debug(
-                "[convert production]: Converting %s from W/sq ft to MJ/day/m2. Result: %s",
-                val,
-                outval,
-            )
-            return outval
-        if from_unit == UNIT_MJ_DAY_SQFT:
-            outval = float(float(val) * SQ_FT_TO_M2_FACTOR)
-            _LOGGER.debug(
-                "[convert production]: Converting %s from MJ/day/sq ft to MJ/day/m2. Result: %s",
-                val,
-                outval,
-            )
-            return outval
-    elif to_unit == UNIT_MJ_DAY_SQFT:
-        _LOGGER.debug("[convert production]: Converting to MJ/day/sq ft")
-        if from_unit == UNIT_W_M2:
-            outval = float((float(val) * W_M2_TO_W_SQ_FT_FACTOR) * W_TO_MJ_DAY_FACTOR)
-            _LOGGER.debug(
-                "[convert production]: Converting %s from W/m2 to MJ/day/sq ft. Result: %s",
-                val,
-                outval,
-            )
-            return outval
-        if from_unit == UNIT_W_SQFT:
-            outval = float(float(val) * W_TO_MJ_DAY_FACTOR)
-            _LOGGER.debug(
-                "[convert production]: Converting %s from W/sq ft to MJ/day/sq ft. Result: %s",
-                val,
-                outval,
-            )
-            return outval
-        if from_unit == UNIT_MJ_DAY_M2:
-            outval = float(float(val) * M2_TO_SQ_FT_FACTOR)
-            _LOGGER.debug(
-                "[convert production]: Converting %s from MJ/day/m2 to MJ/day/sq ft. Result: %s",
-                val,
-                outval,
-            )
-            return outval
-    elif to_unit == UNIT_W_M2:
-        _LOGGER.debug("[convert production]: Converting to W/m2")
-        if from_unit == UNIT_W_SQFT:
-            outval = float(float(val) * W_SQ_FT_TO_W_M2_FACTOR)
-            _LOGGER.debug(
-                "[convert production]: Converting %s from W/sq ft to W/m2. Result: %s",
-                val,
-                outval,
-            )
-            return outval
-        if from_unit == UNIT_MJ_DAY_SQFT:
-            outval = float((float(val) / W_TO_MJ_DAY_FACTOR) * W_SQ_FT_TO_W_M2_FACTOR)
-            _LOGGER.debug(
-                "[convert production]: Converting %s from MJ/day/sq ft to W/m2. Result: %s",
-                val,
-                outval,
-            )
-            return outval
-        if from_unit == UNIT_MJ_DAY_M2:
-            outval = float(float(val) / W_TO_MJ_DAY_FACTOR)
-            _LOGGER.debug(
-                "[convert production]: Converting %s from MJ/day/m2 to W/m2. Result: %s",
-                val,
-                outval,
-            )
-            return outval
-    elif to_unit == UNIT_W_SQFT:
-        _LOGGER.debug("[convert production]: Converting to W/sq ft")
-        if from_unit == UNIT_W_M2:
-            outval = float(float(val) * W_M2_TO_W_SQ_FT_FACTOR)
-            _LOGGER.debug(
-                "[convert production]: Converting %s from W/m2 to W/sq ft. Result: %s",
-                val,
-                outval,
-            )
-            return outval
-        if from_unit == UNIT_MJ_DAY_M2:
-            outval = float((float(val) / W_TO_MJ_DAY_FACTOR) * W_M2_TO_W_SQ_FT_FACTOR)
-            _LOGGER.debug(
-                "[convert production]: Converting %s from MJ/day/m2 to W/sq ft. Result: %s",
-                val,
-                outval,
-            )
-            return outval
-        if from_unit == UNIT_MJ_DAY_SQFT:
-            outval = float(float(val) / W_TO_MJ_DAY_FACTOR)
-            _LOGGER.debug(
-                "[convert production]: Converting %s from MJ/day/sq ft to W/sq ft. Result: %s",
-                val,
-                outval,
-            )
-            return outval
-    # unknown conversion
-    return None
-
-
-def convert_speed(from_unit, to_unit, val):
-    """Convert speed values between different units.
-
-    Args:
-        from_unit: The unit of the input value.
-        to_unit: The unit to convert the value to.
-        val: The value to be converted.
-
-    Returns:
-        The converted value, or None if conversion is not possible.
-
-    """
-    if val in (None, STATE_UNKNOWN, STATE_UNAVAILABLE):
-        return None
-    if to_unit == from_unit:
-        return val
-    if to_unit == UNIT_KMH:
-        if from_unit == UNIT_MS:
-            return float(float(val) * MS_TO_KMH_FACTOR)
-        if from_unit == UNIT_MH:
-            return float(float(val) * MILESH_TO_KMH_FACTOR)
-    elif to_unit == UNIT_MS:
-        if from_unit == UNIT_KMH:
-            return float(float(val) * KMH_TO_MS_FACTOR)
-        if from_unit == UNIT_MH:
-            return float(float(val) * MILESH_TO_MS_FACTOR)
-    elif to_unit == UNIT_MH:
-        if from_unit == UNIT_KMH:
-            return float(float(val) * KMH_TO_MILESH_FACTOR)
-        if from_unit == UNIT_MS:
-            return float(float(val) * MS_TO_MILESH_FACTOR)
-    # unknown conversion
-    return None
-
-
-def convert_pressure(from_unit, to_unit, val):
-    """Convert pressure values between different units.
-
-    Args:
-        from_unit: The unit of the input value.
-        to_unit: The unit to convert the value to.
-        val: The value to be converted.
-
-    Returns:
-        The converted value, or None if conversion is not possible.
-
-    """
-    if val in (None, STATE_UNKNOWN, STATE_UNAVAILABLE):
-        return None
-    if to_unit == from_unit:
-        return val
-    if to_unit in [UNIT_MBAR, UNIT_HPA]:
-        if from_unit in [UNIT_HPA, UNIT_MBAR]:
-            # 1 mbar = 1hpa
-            return val
-        if from_unit == UNIT_PSI:
-            return float(float(val) * PSI_TO_HPA_FACTOR)
-        if from_unit == UNIT_INHG:
-            return float(float(val) * INHG_TO_HPA_FACTOR)
-    if to_unit == UNIT_PSI:
-        if from_unit in [UNIT_HPA, UNIT_MBAR]:
-            return float(float(val) * MBAR_TO_PSI_FACTOR)
-        if from_unit == UNIT_INHG:
-            return float(float(val) * INHG_TO_PSI_FACTOR)
-    if to_unit == UNIT_INHG:
-        if from_unit in [UNIT_HPA, UNIT_MBAR]:
-            return float(float(val) * MBAR_TO_INHG_FACTOR)
-        if from_unit == UNIT_PSI:
-            return float(float(val) * PSI_TO_INHG_FACTOR)
-    # unknown conversion
-    return None
-
-
-def convert_area(from_unit, to_unit, val):
-    """Convert area values between different units.
-
-    Args:
-        from_unit: The unit of the input value.
-        to_unit: The unit to convert the value to.
-        val: The value to be converted.
-
-    Returns:
-        The converted value, or None if conversion is not possible.
-
-    """
-    if val in (None, STATE_UNKNOWN, STATE_UNAVAILABLE):
-        return None
-    if to_unit == from_unit:
-        return val
-    if to_unit == UNIT_M2:
-        if from_unit == UNIT_SQ_FT:
-            return float(float(val) * SQ_FT_TO_M2_FACTOR)
-    elif to_unit == UNIT_SQ_FT:
-        if from_unit == UNIT_M2:
-            return float(float(val) * M2_TO_SQ_FT_FACTOR)
-    # unexpected conversion
-    return None
-
-
-def convert_volume(from_unit, to_unit, val):
-    """Convert volume values between different units.
-
-    Args:
-        from_unit: The unit of the input value.
-        to_unit: The unit to convert the value to.
-        val: The value to be converted.
-
-    Returns:
-        The converted value, or None if conversion is not possible.
-
-    """
-    if val in (None, STATE_UNKNOWN, STATE_UNAVAILABLE):
-        return None
-    if to_unit == from_unit:
-        return val
-    if to_unit == UNIT_LPM:
-        if from_unit == UNIT_GPM:
-            return float(float(val) * GALLON_TO_LITER_FACTOR)
-    elif to_unit == UNIT_GPM:
-        if from_unit == UNIT_LPM:
-            return float(float(val) * LITER_TO_GALLON_FACTOR)
-    # unknown conversion
-    return None
-
-
-def convert_length(from_unit, to_unit, val):
-    """Convert length values between different units.
-
-    Args:
-        from_unit: The unit of the input value.
-        to_unit: The unit to convert the value to.
-        val: The value to be converted.
-
-    Returns:
-        The converted value, or None if conversion is not possible.
-
-    """
-    if val in (None, STATE_UNKNOWN, STATE_UNAVAILABLE):
-        return None
-    if to_unit == from_unit:
-        return val
-    if to_unit == UNIT_MM:
-        if from_unit == UNIT_INCH:
-            return float(float(val) * INCH_TO_MM_FACTOR)
-    elif to_unit == UNIT_INCH:
-        if from_unit == UNIT_MM:
-            return float(float(val) * MM_TO_INCH_FACTOR)
-    # unknown conversion
-    return None
-
-def convert_precip_rate(from_unit, to_unit, val):
-    """Convert precipitation rate values between different units.
-
-    Args:
-        from_unit: The unit of the input value.
-        to_unit: The unit to convert the value to.
-        val: The value to be converted.
-
-    Returns:
-        The converted value, or None if conversion is not possible.
-
-    """
-    if val in (None, STATE_UNKNOWN, STATE_UNAVAILABLE):
-        return None
-    if to_unit == from_unit:
-        return val
-    if to_unit == UNIT_MMH:
-        if from_unit == UNIT_INCHH:
-            return float(float(val) * INCH_TO_MM_FACTOR)
-    elif to_unit == UNIT_INCHH:
-        if from_unit == UNIT_MMH:
-            return float(float(val) * MM_TO_INCH_FACTOR)
-    # unknown conversion
-    return None
-
-def convert_temperatures(from_unit, to_unit, val):
-    """Convert temperature values between different units.
-
-    Args:
-        from_unit: The unit of the input value.
-        to_unit: The unit to convert the value to.
-        val: The value to be converted.
-
-    Returns:
-        The converted value, or None if conversion is not possible.
-
-    """
-    if val in (None, STATE_UNKNOWN, STATE_UNAVAILABLE):
-        return None
-    if to_unit == from_unit:
-        return val
-    if to_unit == UnitOfTemperature.CELSIUS:
-        if from_unit == UnitOfTemperature.FAHRENHEIT:
-            return float((float(val) - 32.0) / 1.8)
-        if from_unit == UnitOfTemperature.KELVIN:
-            return val - K_TO_C_FACTOR
-    elif to_unit == UnitOfTemperature.FAHRENHEIT:
-        if from_unit == UnitOfTemperature.CELSIUS:
-            return float((val * 1.8) + 32.0)
-        if from_unit == UnitOfTemperature.KELVIN:
-            return float(1.8 * (val - 273) + 32)
-    elif to_unit == UnitOfTemperature.KELVIN:
-        if from_unit == UnitOfTemperature.FAHRENHEIT:
-            return (val + 459.67) * (5.0 / 9.0)
-        if from_unit == UnitOfTemperature.CELSIUS:
-            return val + K_TO_C_FACTOR
-    # unable to do conversion because of unexpected to or from unit
-    return None
-
-
-def check_reference_et(reference_et):
-    """Check reference et values here."""
-    try:
-        if len(reference_et) != 12:
-            return False
-        all_floats = True
-        for ref in reference_et:
-            if not isinstance(ref, float):
-                all_floats = False
-                break
-        # test that max > 0
-        if all_floats and max(reference_et) == 0:
-            return False
-    except (TypeError, ValueError):
-        return False
-    else:
-        return all_floats
-
-
-def relative_to_absolute_pressure(pressure, height):
-    """Convert relative pressure to absolute pressure."""
-    # Constants
-    g = 9.80665  # m/s^2
-    M = 0.0289644  # kg/mol
-    R = 8.31447  # J/(mol*K)
-    T0 = 288.15  # K
-
-    # Calculate temperature at given height
-    temperature = T0 - (g * M * height) / (R * T0)
-
-    # Calculate absolute pressure at given height
-    return pressure * (T0 / temperature) ** (g * M / (R * 287))
-
-
-def altitudeToPressure(alt):
-    """Take altitude in meters and convert it to hPa = mbar."""
-    return 100 * ((44331.514 - alt) / 11880.516) ** (1 / 0.1902632) / 100
-
-
-async def test_api_key(hass: HomeAssistant, weather_service, api_key):
-    """Test access to Weather Service API here."""
-    client = None
-    test_lat = 52.353218
-    test_lon = 5.0027695
-    test_elev = 1
-    if weather_service == CONF_WEATHER_SERVICE_OWM:
-        client = OWMClient(
-            api_key=api_key.strip(),
-            api_version="3.0",
-            latitude=test_lat,
-            longitude=test_lon,
-            elevation=test_elev,
-        )
-    elif weather_service == CONF_WEATHER_SERVICE_PW:
-        client = PirateWeatherClient(
-            api_key=api_key.strip(),
-            api_version="1",
-            latitude=test_lat,
-            longitude=test_lon,
-            elevation=test_elev,
-        )
-    if client:
-        try:
-            await hass.async_add_executor_job(client.get_data)
-        except OSError as err:
-            raise InvalidAuth from err
-        except Exception as err:
-            raise CannotConnect from err
-
-
-def loadModules(moduleDir=None):
-    """Dynamically load modules from a given directory and return a dictionary of module and class information.
-
-    Args:
-        moduleDir: The directory containing modules to load.
-
-    Returns:
-        A dictionary mapping module names to their module and class information, or None if no directory is provided.
-
-    """
-    if moduleDir:
-        res = {}
-        moduleDirFullPath = str(Path(__file__).resolve().parent / moduleDir)
-        if moduleDirFullPath not in sys.path:
-            sys.path.append(moduleDirFullPath)
-        # check subfolders
-        module_path = Path(moduleDirFullPath)
-        thedir = []
-        for d in module_path.iterdir():
-            s = d
-            if s.is_dir() and (s / "__init__.py").exists():
-                thedir.append(d.name)
-        # load the detected modules
-
-        def extract_classname(theclass):
-            """Extract the class name from the __init__ method."""
-            if "__init__" in theclass.__dict__:
-                return (
-                    str(theclass.__dict__["__init__"])
-                    .split(".", maxsplit=1)[0]
-                    .split(" ")[1]
-                )
-            return None
-
-        for d in thedir:
-            if moduleDirFullPath + os.sep + d not in sys.path:
-                sys.path.append(moduleDirFullPath + os.sep + d)
-            mod = importlib.import_module(
-                "." + d, package=CUSTOM_COMPONENTS + "." + DOMAIN + "." + moduleDir
-            )
-            if not mod:
-                continue
-            theclasses = [
-                mod.__dict__[c]
-                for c in mod.__dict__
-                if (
-                    isinstance(mod.__dict__[c], type)
-                    and mod.__dict__[c].__module__ == mod.__name__
-                )
-            ]
-            for theclass in theclasses:
-                classname = extract_classname(theclass)
-                if classname:
-                    res[d] = {"module": mod, "class": classname}
-        return res
-    return None
-
-
-def convert_list_to_dict(lst):
-    """Convert list to dict."""
-    res_dict = {}
-    for i in range(0, len(lst), 1):
-        # print(i)
-        # print(lst[i])
-        if isinstance(lst[i], str):
-            if i + 1 >= len(lst) or isinstance(lst[i + 1], str):
-                res_dict[lst[i]] = None
-            else:
-                res_dict[lst[i]] = lst[i + 1]
-    return res_dict
-
-def parse_datetime(val) -> datetime | None:
-    """Gets a datetime value or converts one from a string."""
-    if isinstance(val, datetime):
-        return val
-    elif isinstance(val, str):
-        return datetime.strptime(val, "%Y-%m-%dT%H:%M:%S.%f")
-    else:
-        _LOGGER.warning(
-            "[get_datetime]: value not instanceof datetime or string: %s",
-            val
-        )
-        return None
-
-class CannotConnect(exceptions.HomeAssistantError):
-    """Error to indicate we cannot connect."""
-
-
-class InvalidAuth(exceptions.HomeAssistantError):
-    """Error to indicate there is invalid auth."""
-
-
-def normalize_azimuth_angle(angle: float) -> float:
-    """Normalize any azimuth angle to 0-360 degree range.
-    
-    Args:
-        angle: Input angle in degrees (can be any value)
-        
-    Returns:
-        Normalized angle in 0-360 degree range
-        
-    Examples:
-        normalize_azimuth_angle(450) -> 90
-        normalize_azimuth_angle(-30) -> 330
-        normalize_azimuth_angle(365) -> 5
-    """
-    return angle % 360
-
-<<<<<<< HEAD
-
-def calculate_solar_azimuth(latitude: float, longitude: float, timestamp: datetime) -> float:
-    """Calculate solar azimuth angle for a given location and time.
-    
-    Args:
-        latitude: Latitude in degrees
-        longitude: Longitude in degrees  
-        timestamp: UTC datetime object
-        
-=======
-class CannotConnect(exceptions.HomeAssistantError):
-    """Error to indicate we cannot connect."""
-
-
-class InvalidAuth(exceptions.HomeAssistantError):
-    """Error to indicate there is invalid auth."""
-
-
-def normalize_azimuth_angle(angle: float) -> float:
-    """Normalize any azimuth angle to 0-360 degree range.
-
-    Args:
-        angle: Input angle in degrees (can be any value)
-
-    Returns:
-        Normalized angle in 0-360 degree range
-
-    Examples:
-        normalize_azimuth_angle(450) -> 90
-        normalize_azimuth_angle(-30) -> 330
-        normalize_azimuth_angle(365) -> 5
-    """
-    return angle % 360
-
-
-def calculate_solar_azimuth(
-    latitude: float, longitude: float, timestamp: datetime
-) -> float:
-    """Calculate solar azimuth angle for a given location and time.
-
-    Args:
-        latitude: Latitude in degrees
-        longitude: Longitude in degrees
-        timestamp: UTC datetime object
-
->>>>>>> 0434299a
-    Returns:
-        Solar azimuth angle in degrees (0-360, 0=North, 90=East, 180=South, 270=West)
-    """
-    import math
-<<<<<<< HEAD
-    
-    # Convert to radians
-    lat_rad = math.radians(latitude)
-    
-    # Day of year
-    day_of_year = timestamp.timetuple().tm_yday
-    
-    # Solar declination (simplified)
-    declination = math.radians(23.45 * math.sin(math.radians(360 * (284 + day_of_year) / 365)))
-    
-=======
-
-    # Convert to radians
-    lat_rad = math.radians(latitude)
-
-    # Day of year
-    day_of_year = timestamp.timetuple().tm_yday
-
-    # Solar declination (simplified)
-    declination = math.radians(
-        23.45 * math.sin(math.radians(360 * (284 + day_of_year) / 365))
-    )
-
->>>>>>> 0434299a
-    # Hour angle
-    time_decimal = timestamp.hour + timestamp.minute / 60.0 + timestamp.second / 3600.0
-    # Longitude correction for local solar time
-    longitude_correction = longitude / 15.0
-    solar_time = time_decimal - longitude_correction
-    hour_angle = math.radians((solar_time - 12) * 15)
-<<<<<<< HEAD
-    
-    # Solar elevation
-    elevation = math.asin(
-        math.sin(lat_rad) * math.sin(declination) + 
-        math.cos(lat_rad) * math.cos(declination) * math.cos(hour_angle)
-    )
-    
-    # Solar azimuth
-    azimuth = math.atan2(
-        math.sin(hour_angle),
-        math.cos(hour_angle) * math.sin(lat_rad) - math.tan(declination) * math.cos(lat_rad)
-    )
-    
-    # Convert to degrees and normalize to 0-360 (0=North, 90=East, 180=South, 270=West)
-    azimuth_degrees = (math.degrees(azimuth) + 180) % 360
-    
-=======
-
-    # Solar elevation (calculated but not used in this function)
-    # elevation = math.asin(
-    #     math.sin(lat_rad) * math.sin(declination) +
-    #     math.cos(lat_rad) * math.cos(declination) * math.cos(hour_angle)
-    # )
-
-    # Solar azimuth
-    azimuth = math.atan2(
-        math.sin(hour_angle),
-        math.cos(hour_angle) * math.sin(lat_rad)
-        - math.tan(declination) * math.cos(lat_rad),
-    )
-
-    # Convert to degrees and normalize to 0-360 (0=North, 90=East, 180=South, 270=West)
-    azimuth_degrees = (math.degrees(azimuth) + 180) % 360
-
->>>>>>> 0434299a
-    return azimuth_degrees
-
-
-def find_next_solar_azimuth_time(
-<<<<<<< HEAD
-    latitude: float, 
-    longitude: float, 
-    target_azimuth: float, 
-    start_time: datetime,
-    max_days: int = 1
-) -> datetime | None:
-    """Find the next time when the sun will be at a specific azimuth angle.
-    
-=======
-    latitude: float,
-    longitude: float,
-    target_azimuth: float,
-    start_time: datetime,
-    max_days: int = 1,
-) -> datetime | None:
-    """Find the next time when the sun will be at a specific azimuth angle.
-
->>>>>>> 0434299a
-    Args:
-        latitude: Latitude in degrees
-        longitude: Longitude in degrees
-        target_azimuth: Target azimuth angle in degrees (0-360)
-        start_time: Starting datetime to search from
-        max_days: Maximum days to search ahead
-<<<<<<< HEAD
-        
-    Returns:
-        Next datetime when sun will be at target azimuth, or None if not found
-    """
-    import math
-    from datetime import timedelta
-    
-    # Search in 15-minute intervals for the next 24 hours by default
-    search_interval = timedelta(minutes=15)
-    max_search_time = start_time + timedelta(days=max_days)
-    
-    current_time = start_time
-    prev_azimuth = calculate_solar_azimuth(latitude, longitude, current_time)
-    
-    while current_time < max_search_time:
-        current_time += search_interval
-        current_azimuth = calculate_solar_azimuth(latitude, longitude, current_time)
-        
-=======
-
-    Returns:
-        Next datetime when sun will be at target azimuth, or None if not found
-    """
-    from datetime import timedelta
-
-    # Search in 15-minute intervals for the next 24 hours by default
-    search_interval = timedelta(minutes=15)
-    max_search_time = start_time + timedelta(days=max_days)
-
-    current_time = start_time
-    prev_azimuth = calculate_solar_azimuth(latitude, longitude, current_time)
-
-    while current_time < max_search_time:
-        current_time += search_interval
-        current_azimuth = calculate_solar_azimuth(latitude, longitude, current_time)
-
->>>>>>> 0434299a
-        # Check if we've crossed the target azimuth
-        if _azimuth_crossed_target(prev_azimuth, current_azimuth, target_azimuth):
-            # Refine to minute precision
-            return _refine_azimuth_time(
-<<<<<<< HEAD
-                latitude, longitude, target_azimuth, 
-                current_time - search_interval, current_time
-            )
-        
-        prev_azimuth = current_azimuth
-    
-    return None
-
-
-def _azimuth_crossed_target(prev_azimuth: float, current_azimuth: float, target: float) -> bool:
-=======
-                latitude,
-                longitude,
-                target_azimuth,
-                current_time - search_interval,
-                current_time,
-            )
-
-        prev_azimuth = current_azimuth
-
-    return None
-
-
-def _azimuth_crossed_target(
-    prev_azimuth: float, current_azimuth: float, target: float
-) -> bool:
->>>>>>> 0434299a
-    """Check if azimuth crossed the target between two measurements."""
-    # Handle wraparound case (359° -> 1°)
-    if abs(prev_azimuth - current_azimuth) > 180:
-        if prev_azimuth > current_azimuth:
-            # Wrapped from 359 to small number
-            return target >= prev_azimuth or target <= current_azimuth
-        else:
-            # Wrapped from small number to 359
-            return target <= prev_azimuth or target >= current_azimuth
-    else:
-        # Normal case
-<<<<<<< HEAD
-        return min(prev_azimuth, current_azimuth) <= target <= max(prev_azimuth, current_azimuth)
-
-
-def _refine_azimuth_time(
-    latitude: float, 
-    longitude: float, 
-    target_azimuth: float,
-    start_time: datetime, 
-    end_time: datetime
-=======
-        return (
-            min(prev_azimuth, current_azimuth)
-            <= target
-            <= max(prev_azimuth, current_azimuth)
-        )
-
-
-def _refine_azimuth_time(
-    latitude: float,
-    longitude: float,
-    target_azimuth: float,
-    start_time: datetime,
-    end_time: datetime,
->>>>>>> 0434299a
-) -> datetime:
-    """Refine azimuth time to minute precision using binary search."""
-    while (end_time - start_time).total_seconds() > 60:
-        mid_time = start_time + (end_time - start_time) / 2
-        mid_azimuth = calculate_solar_azimuth(latitude, longitude, mid_time)
-<<<<<<< HEAD
-        
-        start_azimuth = calculate_solar_azimuth(latitude, longitude, start_time)
-        
-=======
-
-        start_azimuth = calculate_solar_azimuth(latitude, longitude, start_time)
-
->>>>>>> 0434299a
-        if _azimuth_crossed_target(start_azimuth, mid_azimuth, target_azimuth):
-            end_time = mid_time
-        else:
-            start_time = mid_time
-<<<<<<< HEAD
-    
-=======
-
->>>>>>> 0434299a
-    return start_time
+"""Helpers for the Smart Irrigation integration."""
+
+import importlib
+import logging
+import os
+import sys
+from datetime import datetime
+from pathlib import Path
+
+from homeassistant import exceptions
+from homeassistant.const import (STATE_UNAVAILABLE, STATE_UNKNOWN,
+                                 UnitOfTemperature)
+from homeassistant.core import HomeAssistant
+
+from .const import (CONF_WEATHER_SERVICE_OWM, CONF_WEATHER_SERVICE_PW,
+                    CUSTOM_COMPONENTS, DOMAIN, GALLON_TO_LITER_FACTOR,
+                    INCH_TO_MM_FACTOR, INHG_TO_HPA_FACTOR, INHG_TO_PSI_FACTOR,
+                    K_TO_C_FACTOR, KMH_TO_MILESH_FACTOR, KMH_TO_MS_FACTOR,
+                    LITER_TO_GALLON_FACTOR, M2_TO_SQ_FT_FACTOR,
+                    MAPPING_CURRENT_PRECIPITATION, MAPPING_DEWPOINT,
+                    MAPPING_EVAPOTRANSPIRATION, MAPPING_HUMIDITY,
+                    MAPPING_MAX_TEMP, MAPPING_MIN_TEMP, MAPPING_PRECIPITATION,
+                    MAPPING_PRESSURE, MAPPING_SOLRAD, MAPPING_TEMPERATURE,
+                    MAPPING_WINDSPEED, MBAR_TO_INHG_FACTOR, MBAR_TO_PSI_FACTOR,
+                    MILESH_TO_KMH_FACTOR, MILESH_TO_MS_FACTOR,
+                    MM_TO_INCH_FACTOR, MS_TO_KMH_FACTOR, MS_TO_MILESH_FACTOR,
+                    PSI_TO_HPA_FACTOR, PSI_TO_INHG_FACTOR, SQ_FT_TO_M2_FACTOR,
+                    UNIT_GPM, UNIT_HPA, UNIT_INCH, UNIT_INCHH, UNIT_INHG,
+                    UNIT_KMH, UNIT_LPM, UNIT_M2, UNIT_MBAR, UNIT_MH,
+                    UNIT_MILLIBAR, UNIT_MJ_DAY_M2, UNIT_MJ_DAY_SQFT, UNIT_MM,
+                    UNIT_MMH, UNIT_MS, UNIT_PERCENT, UNIT_PSI, UNIT_SECONDS,
+                    UNIT_SQ_FT, UNIT_W_M2, UNIT_W_SQFT, W_M2_TO_W_SQ_FT_FACTOR,
+                    W_SQ_FT_TO_W_M2_FACTOR, W_TO_MJ_DAY_FACTOR)
+from .weathermodules.OWMClient import OWMClient
+from .weathermodules.PirateWeatherClient import PirateWeatherClient
+
+_LOGGER = logging.getLogger(__name__)
+
+
+def friendly_name_for_entity_id(entity_id: str, hass: HomeAssistant):
+    """Return the friendly name for an entity."""
+    state = hass.states.get(entity_id)
+    if state and state.attributes.get("friendly_name"):
+        return state.attributes["friendly_name"]
+
+    return entity_id
+
+
+def omit(obj: dict, blacklisted_keys: list):
+    """Return a copy of obj omitting keys present in blacklisted_keys."""
+    return {key: val for key, val in obj.items() if key not in blacklisted_keys}
+
+
+def check_time(itime):
+    """Check time."""
+    timesplit = itime.split(":")
+    if len(timesplit) != 2:
+        return False
+    try:
+        hours = int(timesplit[0])
+        minutes = int(timesplit[1])
+        if hours in range(24) and minutes in range(
+            60
+        ):  # range does not include upper bound
+            return True
+    except ValueError:
+        return False
+    else:
+        return False
+
+
+def convert_timestamp(val):
+    """Convert a datetime or ISO string to a formatted timestamp string."""
+    if val is None:
+        return None
+
+    outputformat = "%Y-%m-%d %H:%M:%S"
+
+    if isinstance(val, str):
+        try:
+            return datetime.fromisoformat(val).strftime(outputformat)
+        except (ValueError, TypeError):
+            return val  # Return original if parsing fails
+    elif isinstance(val, datetime):
+        return val.strftime(outputformat)
+
+    return str(val)  # Fallback to string representation
+
+
+def convert_mapping_to_metric(val, mapping, unit, system_is_metric):
+    """Convert a value to its metric equivalent based on mapping, unit, and system settings.
+
+    Args:
+        val: The value to convert.
+        mapping: The type of measurement being converted.
+        unit: The current unit of the value.
+        system_is_metric: Whether the system is using metric units.
+
+    Returns:
+        The value converted to metric units, or None if conversion is not possible.
+
+    """
+    if val in (None, STATE_UNKNOWN, STATE_UNAVAILABLE):
+        return None
+    if mapping == MAPPING_HUMIDITY:
+        # humidity unit is same in metric and imperial: %
+        return val
+    if mapping in [
+        MAPPING_DEWPOINT,
+        MAPPING_TEMPERATURE,
+        MAPPING_MAX_TEMP,
+        MAPPING_MIN_TEMP,
+    ]:
+        # either Celsius or F. If celsius, no need to convert.
+        if unit:
+            # a unit was set, convert it
+            return convert_between(
+                from_unit=unit, to_unit=UnitOfTemperature.CELSIUS, val=val
+            )
+        # no unit was set, so it's dependent on system_is_metric if we need to convert
+        if system_is_metric:
+            return val
+        # assume the unit is in F
+        return convert_between(
+            from_unit=UnitOfTemperature.FAHRENHEIT,
+            to_unit=UnitOfTemperature.CELSIUS,
+            val=val,
+        )
+    if mapping in [MAPPING_PRECIPITATION, MAPPING_EVAPOTRANSPIRATION]:
+        # either mm or inch. If mm no need to convert.
+        if unit:
+            return convert_between(from_unit=unit, to_unit=UNIT_MM, val=val)
+        if system_is_metric:
+            return val
+        # assume the unit is in inch
+        return convert_between(from_unit=UNIT_INCH, to_unit=UNIT_MM, val=val)
+    if mapping == MAPPING_CURRENT_PRECIPITATION:
+        # either mm/h or inch/h. If mm/h no need to convert.
+        if unit:
+            return convert_between(from_unit=unit, to_unit=UNIT_MMH, val=val)
+        if system_is_metric:
+            return val
+        # assume the unit is in inch/h
+        return convert_between(from_unit=UNIT_INCHH, to_unit=UNIT_MMH, val=val)
+    if mapping == MAPPING_PRESSURE:
+        # either: mbar, hpa (default for metric), psi or inhg (default for imperial)
+        if unit:
+            return convert_between(from_unit=unit, to_unit=UNIT_HPA, val=val)
+        if system_is_metric:
+            return val
+        # assume it's inHG
+        return convert_between(from_unit=UNIT_INHG, to_unit=UNIT_HPA, val=val)
+    if mapping == MAPPING_SOLRAD:
+        # either: assume w/m2 for metric, w/sqft for imperial
+        if unit:
+            _LOGGER.debug(
+                "[convert_mapping_to_metric]: unit set, converting %s from %s to %s",
+                val,
+                unit,
+                UNIT_MJ_DAY_M2,
+            )
+            return convert_between(from_unit=unit, to_unit=UNIT_MJ_DAY_M2, val=val)
+        if system_is_metric:
+            # assume it's w/m2
+            _LOGGER.debug(
+                "[convert_mapping_to_metric]: since system is metric and unit was not set, converting %s from W/m2 to MJ/day/m2",
+                val,
+            )
+            return convert_between(from_unit=UNIT_W_M2, to_unit=UNIT_MJ_DAY_M2, val=val)
+        # assume it's w/sqft
+        _LOGGER.debug(
+            "[convert_mapping_to_metric]: since system is imperial and unit was not set, converting %s from W/sq ft to MJ/day/m2",
+            val,
+        )
+        return convert_between(from_unit=UNIT_W_SQFT, to_unit=UNIT_MJ_DAY_M2, val=val)
+    if mapping == MAPPING_WINDSPEED:
+        # either UNIT_KMH, unit: UNIT_MS (Default for metric), m/h (imperial)
+        if unit:
+            return convert_between(from_unit=unit, to_unit=UNIT_MS, val=val)
+        if system_is_metric:
+            return val
+        # assume it's m/h
+        return convert_between(from_unit=UNIT_MH, to_unit=UNIT_MS, val=val)
+    return None
+
+
+def convert_between(from_unit, to_unit, val):
+    """Convert a value from one unit to another based on the provided units.
+
+    Args:
+        from_unit: The unit of the input value.
+        to_unit: The unit to convert the value to.
+        val: The value to be converted.
+
+    Returns:
+        The converted value, or None if conversion is not possible.
+
+    """
+    _LOGGER.debug(
+        "[convert_between]: Converting %s from %s to %s", val, from_unit, to_unit
+    )
+    if val in (None, STATE_UNKNOWN, STATE_UNAVAILABLE):
+        _LOGGER.debug(
+            ["[convert_between]: Value is None, Unknown or Unavailable, returning None"]
+        )
+        return None
+    if from_unit == to_unit or from_unit in [UNIT_PERCENT, UNIT_SECONDS]:
+        # no conversion necessary here!
+        _LOGGER.debug(
+            "[convert_between]: No conversion necessary, returning value %s", val
+        )
+        return val
+    # convert temperatures
+    if from_unit in [
+        UnitOfTemperature.CELSIUS,
+        UnitOfTemperature.FAHRENHEIT,
+        UnitOfTemperature.KELVIN,
+    ]:
+        _LOGGER.debug("[convert_between]: Converting temperatures")
+        return convert_temperatures(from_unit, to_unit, val)
+    # convert lengths
+    if from_unit in [UNIT_MM, UNIT_INCH]:
+        _LOGGER.debug("[convert_between]: Converting lengths")
+        return convert_length(from_unit, to_unit, val)
+    # convert precip rates
+    if from_unit in [UNIT_MMH, UNIT_INCHH]:
+        _LOGGER.debug("[convert_between]: Converting precip rates")
+        return convert_precip_rate(from_unit, to_unit, val)
+    # convert volumes
+    if from_unit in [UNIT_LPM, UNIT_GPM]:
+        _LOGGER.debug("[convert_between]: Converting volumes")
+        return convert_volume(from_unit, to_unit, val)
+    # convert areas
+    if from_unit in [UNIT_M2, UNIT_SQ_FT]:
+        _LOGGER.debug("[convert_between]: Converting areas")
+        return convert_area(from_unit, to_unit, val)
+    # convert pressures
+    if from_unit in [UNIT_MBAR, UNIT_MILLIBAR, UNIT_HPA, UNIT_PSI, UNIT_INHG]:
+        _LOGGER.debug("[convert_between]: Converting pressures")
+        return convert_pressure(from_unit, to_unit, val)
+    # convert speeds
+    if from_unit in [UNIT_KMH, UNIT_MS, UNIT_MH]:
+        _LOGGER.debug("[convert_between]: Converting speeds")
+        return convert_speed(from_unit, to_unit, val)
+    # convert production/area
+    if from_unit in [UNIT_W_M2, UNIT_MJ_DAY_M2, UNIT_W_SQFT, UNIT_MJ_DAY_SQFT]:
+        _LOGGER.debug("[convert_between]: Converting production/area")
+        return convert_production(from_unit, to_unit, val)
+    # unexpected from_unit
+    _LOGGER.warning(
+        "Unexpected conversion of %s from %s to %s", val, from_unit, to_unit
+    )
+    return None
+
+
+def convert_production(from_unit, to_unit, val):
+    """Convert production/area values between different units.
+
+    Args:
+        from_unit: The unit of the input value.
+        to_unit: The unit to convert the value to.
+        val: The value to be converted.
+
+    Returns:
+        The converted value, or None if conversion is not possible.
+
+    """
+    _LOGGER.debug(
+        "[convert production]: converting %s from %s to %s", val, from_unit, to_unit
+    )
+    if val in (None, STATE_UNKNOWN, STATE_UNAVAILABLE):
+        _LOGGER.debug("[convert production]: Value is None, Unknown or Unavailable")
+        return None
+    if to_unit == from_unit:
+        _LOGGER.debug("[convert production]: No conversion necessary")
+        return val
+    if to_unit == UNIT_MJ_DAY_M2:
+        _LOGGER.debug("[convert production]: Converting to MJ/day/m2")
+        if from_unit == UNIT_W_M2:
+            outval = float(float(val) * W_TO_MJ_DAY_FACTOR)
+            _LOGGER.debug(
+                "[convert production]: Converting %s from W/m2 to MJ/day/m2. Result: %s",
+                val,
+                outval,
+            )
+            return outval
+        if from_unit == UNIT_W_SQFT:
+            outval = float((float(val) * W_SQ_FT_TO_W_M2_FACTOR) * W_TO_MJ_DAY_FACTOR)
+            _LOGGER.debug(
+                "[convert production]: Converting %s from W/sq ft to MJ/day/m2. Result: %s",
+                val,
+                outval,
+            )
+            return outval
+        if from_unit == UNIT_MJ_DAY_SQFT:
+            outval = float(float(val) * SQ_FT_TO_M2_FACTOR)
+            _LOGGER.debug(
+                "[convert production]: Converting %s from MJ/day/sq ft to MJ/day/m2. Result: %s",
+                val,
+                outval,
+            )
+            return outval
+    elif to_unit == UNIT_MJ_DAY_SQFT:
+        _LOGGER.debug("[convert production]: Converting to MJ/day/sq ft")
+        if from_unit == UNIT_W_M2:
+            outval = float((float(val) * W_M2_TO_W_SQ_FT_FACTOR) * W_TO_MJ_DAY_FACTOR)
+            _LOGGER.debug(
+                "[convert production]: Converting %s from W/m2 to MJ/day/sq ft. Result: %s",
+                val,
+                outval,
+            )
+            return outval
+        if from_unit == UNIT_W_SQFT:
+            outval = float(float(val) * W_TO_MJ_DAY_FACTOR)
+            _LOGGER.debug(
+                "[convert production]: Converting %s from W/sq ft to MJ/day/sq ft. Result: %s",
+                val,
+                outval,
+            )
+            return outval
+        if from_unit == UNIT_MJ_DAY_M2:
+            outval = float(float(val) * M2_TO_SQ_FT_FACTOR)
+            _LOGGER.debug(
+                "[convert production]: Converting %s from MJ/day/m2 to MJ/day/sq ft. Result: %s",
+                val,
+                outval,
+            )
+            return outval
+    elif to_unit == UNIT_W_M2:
+        _LOGGER.debug("[convert production]: Converting to W/m2")
+        if from_unit == UNIT_W_SQFT:
+            outval = float(float(val) * W_SQ_FT_TO_W_M2_FACTOR)
+            _LOGGER.debug(
+                "[convert production]: Converting %s from W/sq ft to W/m2. Result: %s",
+                val,
+                outval,
+            )
+            return outval
+        if from_unit == UNIT_MJ_DAY_SQFT:
+            outval = float((float(val) / W_TO_MJ_DAY_FACTOR) * W_SQ_FT_TO_W_M2_FACTOR)
+            _LOGGER.debug(
+                "[convert production]: Converting %s from MJ/day/sq ft to W/m2. Result: %s",
+                val,
+                outval,
+            )
+            return outval
+        if from_unit == UNIT_MJ_DAY_M2:
+            outval = float(float(val) / W_TO_MJ_DAY_FACTOR)
+            _LOGGER.debug(
+                "[convert production]: Converting %s from MJ/day/m2 to W/m2. Result: %s",
+                val,
+                outval,
+            )
+            return outval
+    elif to_unit == UNIT_W_SQFT:
+        _LOGGER.debug("[convert production]: Converting to W/sq ft")
+        if from_unit == UNIT_W_M2:
+            outval = float(float(val) * W_M2_TO_W_SQ_FT_FACTOR)
+            _LOGGER.debug(
+                "[convert production]: Converting %s from W/m2 to W/sq ft. Result: %s",
+                val,
+                outval,
+            )
+            return outval
+        if from_unit == UNIT_MJ_DAY_M2:
+            outval = float((float(val) / W_TO_MJ_DAY_FACTOR) * W_M2_TO_W_SQ_FT_FACTOR)
+            _LOGGER.debug(
+                "[convert production]: Converting %s from MJ/day/m2 to W/sq ft. Result: %s",
+                val,
+                outval,
+            )
+            return outval
+        if from_unit == UNIT_MJ_DAY_SQFT:
+            outval = float(float(val) / W_TO_MJ_DAY_FACTOR)
+            _LOGGER.debug(
+                "[convert production]: Converting %s from MJ/day/sq ft to W/sq ft. Result: %s",
+                val,
+                outval,
+            )
+            return outval
+    # unknown conversion
+    return None
+
+
+def convert_speed(from_unit, to_unit, val):
+    """Convert speed values between different units.
+
+    Args:
+        from_unit: The unit of the input value.
+        to_unit: The unit to convert the value to.
+        val: The value to be converted.
+
+    Returns:
+        The converted value, or None if conversion is not possible.
+
+    """
+    if val in (None, STATE_UNKNOWN, STATE_UNAVAILABLE):
+        return None
+    if to_unit == from_unit:
+        return val
+    if to_unit == UNIT_KMH:
+        if from_unit == UNIT_MS:
+            return float(float(val) * MS_TO_KMH_FACTOR)
+        if from_unit == UNIT_MH:
+            return float(float(val) * MILESH_TO_KMH_FACTOR)
+    elif to_unit == UNIT_MS:
+        if from_unit == UNIT_KMH:
+            return float(float(val) * KMH_TO_MS_FACTOR)
+        if from_unit == UNIT_MH:
+            return float(float(val) * MILESH_TO_MS_FACTOR)
+    elif to_unit == UNIT_MH:
+        if from_unit == UNIT_KMH:
+            return float(float(val) * KMH_TO_MILESH_FACTOR)
+        if from_unit == UNIT_MS:
+            return float(float(val) * MS_TO_MILESH_FACTOR)
+    # unknown conversion
+    return None
+
+
+def convert_pressure(from_unit, to_unit, val):
+    """Convert pressure values between different units.
+
+    Args:
+        from_unit: The unit of the input value.
+        to_unit: The unit to convert the value to.
+        val: The value to be converted.
+
+    Returns:
+        The converted value, or None if conversion is not possible.
+
+    """
+    if val in (None, STATE_UNKNOWN, STATE_UNAVAILABLE):
+        return None
+    if to_unit == from_unit:
+        return val
+    if to_unit in [UNIT_MBAR, UNIT_HPA]:
+        if from_unit in [UNIT_HPA, UNIT_MBAR]:
+            # 1 mbar = 1hpa
+            return val
+        if from_unit == UNIT_PSI:
+            return float(float(val) * PSI_TO_HPA_FACTOR)
+        if from_unit == UNIT_INHG:
+            return float(float(val) * INHG_TO_HPA_FACTOR)
+    if to_unit == UNIT_PSI:
+        if from_unit in [UNIT_HPA, UNIT_MBAR]:
+            return float(float(val) * MBAR_TO_PSI_FACTOR)
+        if from_unit == UNIT_INHG:
+            return float(float(val) * INHG_TO_PSI_FACTOR)
+    if to_unit == UNIT_INHG:
+        if from_unit in [UNIT_HPA, UNIT_MBAR]:
+            return float(float(val) * MBAR_TO_INHG_FACTOR)
+        if from_unit == UNIT_PSI:
+            return float(float(val) * PSI_TO_INHG_FACTOR)
+    # unknown conversion
+    return None
+
+
+def convert_area(from_unit, to_unit, val):
+    """Convert area values between different units.
+
+    Args:
+        from_unit: The unit of the input value.
+        to_unit: The unit to convert the value to.
+        val: The value to be converted.
+
+    Returns:
+        The converted value, or None if conversion is not possible.
+
+    """
+    if val in (None, STATE_UNKNOWN, STATE_UNAVAILABLE):
+        return None
+    if to_unit == from_unit:
+        return val
+    if to_unit == UNIT_M2:
+        if from_unit == UNIT_SQ_FT:
+            return float(float(val) * SQ_FT_TO_M2_FACTOR)
+    elif to_unit == UNIT_SQ_FT:
+        if from_unit == UNIT_M2:
+            return float(float(val) * M2_TO_SQ_FT_FACTOR)
+    # unexpected conversion
+    return None
+
+
+def convert_volume(from_unit, to_unit, val):
+    """Convert volume values between different units.
+
+    Args:
+        from_unit: The unit of the input value.
+        to_unit: The unit to convert the value to.
+        val: The value to be converted.
+
+    Returns:
+        The converted value, or None if conversion is not possible.
+
+    """
+    if val in (None, STATE_UNKNOWN, STATE_UNAVAILABLE):
+        return None
+    if to_unit == from_unit:
+        return val
+    if to_unit == UNIT_LPM:
+        if from_unit == UNIT_GPM:
+            return float(float(val) * GALLON_TO_LITER_FACTOR)
+    elif to_unit == UNIT_GPM:
+        if from_unit == UNIT_LPM:
+            return float(float(val) * LITER_TO_GALLON_FACTOR)
+    # unknown conversion
+    return None
+
+
+def convert_length(from_unit, to_unit, val):
+    """Convert length values between different units.
+
+    Args:
+        from_unit: The unit of the input value.
+        to_unit: The unit to convert the value to.
+        val: The value to be converted.
+
+    Returns:
+        The converted value, or None if conversion is not possible.
+
+    """
+    if val in (None, STATE_UNKNOWN, STATE_UNAVAILABLE):
+        return None
+    if to_unit == from_unit:
+        return val
+    if to_unit == UNIT_MM:
+        if from_unit == UNIT_INCH:
+            return float(float(val) * INCH_TO_MM_FACTOR)
+    elif to_unit == UNIT_INCH:
+        if from_unit == UNIT_MM:
+            return float(float(val) * MM_TO_INCH_FACTOR)
+    # unknown conversion
+    return None
+
+def convert_precip_rate(from_unit, to_unit, val):
+    """Convert precipitation rate values between different units.
+
+    Args:
+        from_unit: The unit of the input value.
+        to_unit: The unit to convert the value to.
+        val: The value to be converted.
+
+    Returns:
+        The converted value, or None if conversion is not possible.
+
+    """
+    if val in (None, STATE_UNKNOWN, STATE_UNAVAILABLE):
+        return None
+    if to_unit == from_unit:
+        return val
+    if to_unit == UNIT_MMH:
+        if from_unit == UNIT_INCHH:
+            return float(float(val) * INCH_TO_MM_FACTOR)
+    elif to_unit == UNIT_INCHH:
+        if from_unit == UNIT_MMH:
+            return float(float(val) * MM_TO_INCH_FACTOR)
+    # unknown conversion
+    return None
+
+def convert_temperatures(from_unit, to_unit, val):
+    """Convert temperature values between different units.
+
+    Args:
+        from_unit: The unit of the input value.
+        to_unit: The unit to convert the value to.
+        val: The value to be converted.
+
+    Returns:
+        The converted value, or None if conversion is not possible.
+
+    """
+    if val in (None, STATE_UNKNOWN, STATE_UNAVAILABLE):
+        return None
+    if to_unit == from_unit:
+        return val
+    if to_unit == UnitOfTemperature.CELSIUS:
+        if from_unit == UnitOfTemperature.FAHRENHEIT:
+            return float((float(val) - 32.0) / 1.8)
+        if from_unit == UnitOfTemperature.KELVIN:
+            return val - K_TO_C_FACTOR
+    elif to_unit == UnitOfTemperature.FAHRENHEIT:
+        if from_unit == UnitOfTemperature.CELSIUS:
+            return float((val * 1.8) + 32.0)
+        if from_unit == UnitOfTemperature.KELVIN:
+            return float(1.8 * (val - 273) + 32)
+    elif to_unit == UnitOfTemperature.KELVIN:
+        if from_unit == UnitOfTemperature.FAHRENHEIT:
+            return (val + 459.67) * (5.0 / 9.0)
+        if from_unit == UnitOfTemperature.CELSIUS:
+            return val + K_TO_C_FACTOR
+    # unable to do conversion because of unexpected to or from unit
+    return None
+
+
+def check_reference_et(reference_et):
+    """Check reference et values here."""
+    try:
+        if len(reference_et) != 12:
+            return False
+        all_floats = True
+        for ref in reference_et:
+            if not isinstance(ref, float):
+                all_floats = False
+                break
+        # test that max > 0
+        if all_floats and max(reference_et) == 0:
+            return False
+    except (TypeError, ValueError):
+        return False
+    else:
+        return all_floats
+
+
+def relative_to_absolute_pressure(pressure, height):
+    """Convert relative pressure to absolute pressure."""
+    # Constants
+    g = 9.80665  # m/s^2
+    M = 0.0289644  # kg/mol
+    R = 8.31447  # J/(mol*K)
+    T0 = 288.15  # K
+
+    # Calculate temperature at given height
+    temperature = T0 - (g * M * height) / (R * T0)
+
+    # Calculate absolute pressure at given height
+    return pressure * (T0 / temperature) ** (g * M / (R * 287))
+
+
+def altitudeToPressure(alt):
+    """Take altitude in meters and convert it to hPa = mbar."""
+    return 100 * ((44331.514 - alt) / 11880.516) ** (1 / 0.1902632) / 100
+
+
+async def test_api_key(hass: HomeAssistant, weather_service, api_key):
+    """Test access to Weather Service API here."""
+    client = None
+    test_lat = 52.353218
+    test_lon = 5.0027695
+    test_elev = 1
+    if weather_service == CONF_WEATHER_SERVICE_OWM:
+        client = OWMClient(
+            api_key=api_key.strip(),
+            api_version="3.0",
+            latitude=test_lat,
+            longitude=test_lon,
+            elevation=test_elev,
+        )
+    elif weather_service == CONF_WEATHER_SERVICE_PW:
+        client = PirateWeatherClient(
+            api_key=api_key.strip(),
+            api_version="1",
+            latitude=test_lat,
+            longitude=test_lon,
+            elevation=test_elev,
+        )
+    if client:
+        try:
+            await hass.async_add_executor_job(client.get_data)
+        except OSError as err:
+            raise InvalidAuth from err
+        except Exception as err:
+            raise CannotConnect from err
+
+
+def loadModules(moduleDir=None):
+    """Dynamically load modules from a given directory and return a dictionary of module and class information.
+
+    Args:
+        moduleDir: The directory containing modules to load.
+
+    Returns:
+        A dictionary mapping module names to their module and class information, or None if no directory is provided.
+
+    """
+    if moduleDir:
+        res = {}
+        moduleDirFullPath = str(Path(__file__).resolve().parent / moduleDir)
+        if moduleDirFullPath not in sys.path:
+            sys.path.append(moduleDirFullPath)
+        # check subfolders
+        module_path = Path(moduleDirFullPath)
+        thedir = []
+        for d in module_path.iterdir():
+            s = d
+            if s.is_dir() and (s / "__init__.py").exists():
+                thedir.append(d.name)
+        # load the detected modules
+
+        def extract_classname(theclass):
+            """Extract the class name from the __init__ method."""
+            if "__init__" in theclass.__dict__:
+                return (
+                    str(theclass.__dict__["__init__"])
+                    .split(".", maxsplit=1)[0]
+                    .split(" ")[1]
+                )
+            return None
+
+        for d in thedir:
+            if moduleDirFullPath + os.sep + d not in sys.path:
+                sys.path.append(moduleDirFullPath + os.sep + d)
+            mod = importlib.import_module(
+                "." + d, package=CUSTOM_COMPONENTS + "." + DOMAIN + "." + moduleDir
+            )
+            if not mod:
+                continue
+            theclasses = [
+                mod.__dict__[c]
+                for c in mod.__dict__
+                if (
+                    isinstance(mod.__dict__[c], type)
+                    and mod.__dict__[c].__module__ == mod.__name__
+                )
+            ]
+            for theclass in theclasses:
+                classname = extract_classname(theclass)
+                if classname:
+                    res[d] = {"module": mod, "class": classname}
+        return res
+    return None
+
+
+def convert_list_to_dict(lst):
+    """Convert list to dict."""
+    res_dict = {}
+    for i in range(0, len(lst), 1):
+        # print(i)
+        # print(lst[i])
+        if isinstance(lst[i], str):
+            if i + 1 >= len(lst) or isinstance(lst[i + 1], str):
+                res_dict[lst[i]] = None
+            else:
+                res_dict[lst[i]] = lst[i + 1]
+    return res_dict
+
+def parse_datetime(val) -> datetime | None:
+    """Gets a datetime value or converts one from a string."""
+    if isinstance(val, datetime):
+        return val
+    elif isinstance(val, str):
+        return datetime.strptime(val, "%Y-%m-%dT%H:%M:%S.%f")
+    else:
+        _LOGGER.warning(
+            "[get_datetime]: value not instanceof datetime or string: %s",
+            val
+        )
+        return None
+
+class CannotConnect(exceptions.HomeAssistantError):
+    """Error to indicate we cannot connect."""
+
+
+class InvalidAuth(exceptions.HomeAssistantError):
+    """Error to indicate there is invalid auth."""
+
+
+def normalize_azimuth_angle(angle: float) -> float:
+    """Normalize any azimuth angle to 0-360 degree range.
+
+    Args:
+        angle: Input angle in degrees (can be any value)
+
+    Returns:
+        Normalized angle in 0-360 degree range
+
+    Examples:
+        normalize_azimuth_angle(450) -> 90
+        normalize_azimuth_angle(-30) -> 330
+        normalize_azimuth_angle(365) -> 5
+    """
+    return angle % 360
+
+
+def calculate_solar_azimuth(
+    latitude: float, longitude: float, timestamp: datetime
+) -> float:
+    """Calculate solar azimuth angle for a given location and time.
+
+    Args:
+        latitude: Latitude in degrees
+        longitude: Longitude in degrees
+        timestamp: UTC datetime object
+
+    Returns:
+        Solar azimuth angle in degrees (0-360, 0=North, 90=East, 180=South, 270=West)
+    """
+    import math
+
+    # Convert to radians
+    lat_rad = math.radians(latitude)
+
+    # Day of year
+    day_of_year = timestamp.timetuple().tm_yday
+
+    # Solar declination (simplified)
+    declination = math.radians(
+        23.45 * math.sin(math.radians(360 * (284 + day_of_year) / 365))
+    )
+
+    # Hour angle
+    time_decimal = timestamp.hour + timestamp.minute / 60.0 + timestamp.second / 3600.0
+    # Longitude correction for local solar time
+    longitude_correction = longitude / 15.0
+    solar_time = time_decimal - longitude_correction
+    hour_angle = math.radians((solar_time - 12) * 15)
+
+    # Solar elevation (calculated but not used in this function)
+    # elevation = math.asin(
+    #     math.sin(lat_rad) * math.sin(declination) +
+    #     math.cos(lat_rad) * math.cos(declination) * math.cos(hour_angle)
+    # )
+
+    # Solar azimuth
+    azimuth = math.atan2(
+        math.sin(hour_angle),
+        math.cos(hour_angle) * math.sin(lat_rad)
+        - math.tan(declination) * math.cos(lat_rad),
+    )
+
+    # Convert to degrees and normalize to 0-360 (0=North, 90=East, 180=South, 270=West)
+    azimuth_degrees = (math.degrees(azimuth) + 180) % 360
+
+    return azimuth_degrees
+
+
+def find_next_solar_azimuth_time(
+    latitude: float,
+    longitude: float,
+    target_azimuth: float,
+    start_time: datetime,
+    max_days: int = 1,
+) -> datetime | None:
+    """Find the next time when the sun will be at a specific azimuth angle.
+
+    Args:
+        latitude: Latitude in degrees
+        longitude: Longitude in degrees
+        target_azimuth: Target azimuth angle in degrees (0-360)
+        start_time: Starting datetime to search from
+        max_days: Maximum days to search ahead
+
+    Returns:
+        Next datetime when sun will be at target azimuth, or None if not found
+    """
+    from datetime import timedelta
+
+    # Search in 15-minute intervals for the next 24 hours by default
+    search_interval = timedelta(minutes=15)
+    max_search_time = start_time + timedelta(days=max_days)
+
+    current_time = start_time
+    prev_azimuth = calculate_solar_azimuth(latitude, longitude, current_time)
+
+    while current_time < max_search_time:
+        current_time += search_interval
+        current_azimuth = calculate_solar_azimuth(latitude, longitude, current_time)
+
+        # Check if we've crossed the target azimuth
+        if _azimuth_crossed_target(prev_azimuth, current_azimuth, target_azimuth):
+            # Refine to minute precision
+            return _refine_azimuth_time(
+                latitude,
+                longitude,
+                target_azimuth,
+                current_time - search_interval,
+                current_time,
+            )
+
+        prev_azimuth = current_azimuth
+
+    return None
+
+
+def _azimuth_crossed_target(
+    prev_azimuth: float, current_azimuth: float, target: float
+) -> bool:
+    """Check if azimuth crossed the target between two measurements."""
+    # Handle wraparound case (359° -> 1°)
+    if abs(prev_azimuth - current_azimuth) > 180:
+        if prev_azimuth > current_azimuth:
+            # Wrapped from 359 to small number
+            return target >= prev_azimuth or target <= current_azimuth
+        else:
+            # Wrapped from small number to 359
+            return target <= prev_azimuth or target >= current_azimuth
+    else:
+        # Normal case
+        return (
+            min(prev_azimuth, current_azimuth)
+            <= target
+            <= max(prev_azimuth, current_azimuth)
+        )
+
+
+def _refine_azimuth_time(
+    latitude: float,
+    longitude: float,
+    target_azimuth: float,
+    start_time: datetime,
+    end_time: datetime,
+) -> datetime:
+    """Refine azimuth time to minute precision using binary search."""
+    while (end_time - start_time).total_seconds() > 60:
+        mid_time = start_time + (end_time - start_time) / 2
+        mid_azimuth = calculate_solar_azimuth(latitude, longitude, mid_time)
+
+        start_azimuth = calculate_solar_azimuth(latitude, longitude, start_time)
+
+        if _azimuth_crossed_target(start_azimuth, mid_azimuth, target_azimuth):
+            end_time = mid_time
+        else:
+            start_time = mid_time
+    return start_time