--- conflicted
+++ resolved
@@ -1,1438 +1,1404 @@
-import { TemplateResult, LitElement, html, CSSResultGroup, css } from "lit";
-import { unsafeHTML } from "lit/directives/unsafe-html.js";
-import { query } from "lit/decorators.js";
-import { property, customElement } from "lit/decorators.js";
-import { HomeAssistant } from "custom-card-helpers";
-import { loadHaForm } from "../../load-ha-elements";
-import { UnsubscribeFunc } from "home-assistant-js-websocket";
-import {
-  mdiInformationOutline,
-  mdiDelete,
-  mdiCalculator,
-  mdiUpdate,
-  mdiPailRemove,
-  mdiCloudOutline,
-  mdiCalendar,
-} from "@mdi/js";
-import {
-  deleteZone,
-  fetchConfig,
-  fetchZones,
-  saveZone,
-  calculateZone,
-  updateZone,
-  fetchModules,
-  fetchMappings,
-  calculateAllZones,
-  updateAllZones,
-  resetAllBuckets,
-  clearAllWeatherdata,
-  fetchWateringCalendar,
-  fetchMappingWeatherRecords,
-} from "../../data/websockets";
-import { SubscribeMixin } from "../../subscribe-mixin";
-
-import {
-  SmartIrrigationConfig,
-  SmartIrrigationZone,
-  SmartIrrigationZoneState,
-  SmartIrrigationModule,
-  SmartIrrigationMapping,
-  WeatherRecord,
-} from "../../types";
-import { output_unit } from "../../helpers";
-import { globalStyle } from "../../styles/global-style";
-import { localize } from "../../../localize/localize";
-import {
-  DOMAIN,
-  UNIT_SECONDS,
-  ZONE_BUCKET,
-  ZONE_DRAINAGE_RATE,
-  ZONE_DURATION,
-  ZONE_LEAD_TIME,
-  ZONE_MAPPING,
-  ZONE_MAXIMUM_BUCKET,
-  ZONE_MAXIMUM_DURATION,
-  ZONE_MODULE,
-  ZONE_MULTIPLIER,
-  ZONE_NAME,
-  ZONE_SIZE,
-  ZONE_STATE,
-  ZONE_THROUGHPUT,
-} from "../../const";
-import moment, { Moment } from "moment";
-
-@customElement("smart-irrigation-view-zones")
-class SmartIrrigationViewZones extends SubscribeMixin(LitElement) {
-  hass?: HomeAssistant;
-  @property() config?: SmartIrrigationConfig;
-
-  @property({ type: Array })
-  private zones: SmartIrrigationZone[] = [];
-  @property({ type: Array })
-  private modules: SmartIrrigationModule[] = [];
-  @property({ type: Array })
-  private mappings: SmartIrrigationMapping[] = [];
-
-  @property({ type: Map })
-  private wateringCalendars = new Map<number, any>();
-
-  @property({ type: Map })
-  private weatherRecords = new Map<number, WeatherRecord[]>();
-
-  @property({ type: Boolean })
-  private isLoading = true;
-
-  @property({ type: Boolean })
-  private isSaving = false;
-
-  @property({ type: Boolean })
-  private isCreatingZone = false;
-
-  // Prevent excessive re-renders
-  private _updateScheduled = false;
-  private _scheduleUpdate() {
-    if (this._updateScheduled) return;
-    this._updateScheduled = true;
-    requestAnimationFrame(() => {
-      this._updateScheduled = false;
-      this.requestUpdate();
-    });
-  }
-
-  // Global debounce timer for better performance
-  private globalDebounceTimer: number | null = null;
-
-  // Cache for rendered zone cards
-  private zoneCache = new Map<string, TemplateResult>();
-
-  @query("#nameInput")
-  private nameInput!: HTMLInputElement;
-
-  @query("#sizeInput")
-  private sizeInput!: HTMLInputElement;
-
-  @query("#throughputInput")
-  private throughputInput!: HTMLInputElement;
-
-  /*constructor() {
-    super();
-    this._fetchData();
-  }*/
-  firstUpdated() {
-    loadHaForm().catch((error) => {
-      console.error("Failed to load HA form:", error);
-    });
-    //this._fetchData();
-  }
-
-  public hassSubscribe(): Promise<UnsubscribeFunc>[] {
-    // Initial data fetch for UI setup with proper error handling
-    this._fetchData().catch((error) => {
-      console.error("Failed to fetch initial data:", error);
-    });
-
-    return [
-      this.hass!.connection.subscribeMessage(
-        () => {
-          // Skip automatic data updates when user is actively creating a zone
-          if (this.isCreatingZone) {
-            console.debug("Skipping data refresh during zone creation");
-            return;
-          }
-          // Update data when notified of changes with proper error handling
-          this._fetchData().catch((error) => {
-            console.error("Failed to fetch data on config update:", error);
-          });
-        },
-        {
-          type: DOMAIN + "_config_updated",
-        },
-      ),
-    ];
-  }
-
-  private async _fetchData(): Promise<void> {
-    if (!this.hass) {
-      return;
-    }
-
-    try {
-      this.isLoading = true;
-
-      // Fetch all data concurrently to reduce total wait time
-      const [config, zones, modules, mappings] = await Promise.all([
-        fetchConfig(this.hass),
-        fetchZones(this.hass),
-        fetchModules(this.hass),
-        fetchMappings(this.hass),
-      ]);
-
-      this.config = config;
-      this.zones = zones;
-      this.modules = modules;
-      this.mappings = mappings;
-
-      // Fetch watering calendars for each zone
-      this._fetchWateringCalendars();
-
-      // Fetch weather records for each zone that has a mapping
-      this._fetchWeatherRecords();
-
-      // Clear the cache when new data is loaded
-      this.zoneCache.clear();
-    } catch (error) {
-      console.error("Error fetching data:", error);
-    } finally {
-      this.isLoading = false;
-      // Trigger a re-render to ensure UI updates
-      this._scheduleUpdate();
-    }
-  }
-
-  private handleCalculateAllZones(): void {
-    if (!this.hass) {
-      return;
-    }
-    this.isSaving = true;
-    calculateAllZones(this.hass)
-      .catch((error) => {
-        console.error("Failed to calculate all zones:", error);
-      })
-      .finally(() => {
-        this.isSaving = false;
-        this._scheduleUpdate();
-      });
-  }
-
-  private handleUpdateAllZones(): void {
-    if (!this.hass) {
-      return;
-    }
-    this.isSaving = true;
-    updateAllZones(this.hass)
-      .catch((error) => {
-        console.error("Failed to update all zones:", error);
-      })
-      .finally(() => {
-        this.isSaving = false;
-        this._scheduleUpdate();
-      });
-  }
-
-  private handleResetAllBuckets(): void {
-    if (!this.hass) {
-      return;
-    }
-    this.isSaving = true;
-    resetAllBuckets(this.hass)
-      .catch((error) => {
-        console.error("Failed to reset all buckets:", error);
-      })
-      .finally(() => {
-        this.isSaving = false;
-        this._scheduleUpdate();
-      });
-  }
-
-  private handleClearAllWeatherdata(): void {
-    if (!this.hass) {
-      return;
-    }
-    this.isSaving = true;
-    clearAllWeatherdata(this.hass)
-      .catch((error) => {
-        console.error("Failed to clear all weather data:", error);
-      })
-      .finally(() => {
-        this.isSaving = false;
-        this._scheduleUpdate();
-      });
-  }
-
-  private handleAddZone(): void {
-    if (!this.nameInput.value.trim()) {
-      return; // Don't add empty zones
-    }
-
-    // Clear the zone creation flag since we're submitting
-    this.isCreatingZone = false;
-
-    const newZone: SmartIrrigationZone = {
-      //id: this.zones.length + 1, //new zone will have ID that is equal to current zone length + 1
-      name: this.nameInput.value.trim(),
-      size: parseFloat(this.sizeInput.value) || 0,
-      throughput: parseFloat(this.throughputInput.value) || 0,
-      state: SmartIrrigationZoneState.Automatic,
-      duration: 0,
-      bucket: 0,
-      module: undefined,
-<<<<<<< HEAD
-=======
-      old_bucket: 0,
->>>>>>> 0434299a
-      delta: 0,
-      explanation: "",
-      multiplier: 1,
-      mapping: undefined,
-      lead_time: 0,
-      maximum_duration: undefined,
-      maximum_bucket: undefined,
-      drainage_rate: undefined,
-      current_drainage: 0,
-    };
-
-    // Optimistically update the UI
-    this.zones = [...this.zones, newZone];
-    this.isSaving = true;
-
-    // Save zone with proper error handling
-    this.saveToHA(newZone)
-      .then(() => {
-        // Clear the input fields on successful save
-        this.nameInput.value = "";
-        this.sizeInput.value = "";
-        this.throughputInput.value = "";
-        // Refresh data to get the server-assigned ID
-        return this._fetchData();
-      })
-      .catch((error) => {
-        console.error("Failed to add zone:", error);
-        // Revert optimistic update on error
-        this.zones = this.zones.slice(0, -1);
-      })
-      .finally(() => {
-        this.isSaving = false;
-        this._scheduleUpdate();
-      });
-  }
-
-  private handleEditZone(
-    index: number,
-    updatedZone: SmartIrrigationZone,
-  ): void {
-    if (!this.hass) {
-      return;
-    }
-
-    // Use direct array assignment for better performance
-    this.zones[index] = updatedZone;
-
-    // Invalidate cache for this zone
-    if (updatedZone.id) {
-      this.zoneCache.delete(updatedZone.id.toString());
-    }
-
-    // Use global debounce to reduce timer overhead
-    if (this.globalDebounceTimer) {
-      clearTimeout(this.globalDebounceTimer);
-    }
-
-    // Debounce saving to avoid excessive API calls during rapid editing
-    this.globalDebounceTimer = window.setTimeout(() => {
-      this.isSaving = true;
-      this.saveToHA(updatedZone)
-        .catch((error) => {
-          console.error("Failed to save zone:", error);
-        })
-        .finally(() => {
-          this.isSaving = false;
-          this._scheduleUpdate();
-        });
-      this.globalDebounceTimer = null;
-    }, 500);
-
-    // Trigger minimal re-render
-    this._scheduleUpdate();
-  }
-
-  private handleRemoveZone(ev: Event, index: number): void {
-    if (!this.hass) {
-      return;
-    }
-    /*showConfirmationDialog(
-      ev,
-      "Are you sure you want to delete this zone?",
-      index
-    );*/
-    //const dialog = new ConfirmationDialog();
-    //dialog.showDialog("{'message':'Test!'}");
-    const zoneid = this.zones[index].id;
-    const zone = this.zones[index];
-    if (!zone || zoneid == undefined) {
-      return;
-    }
-
-    // Store original for potential rollback
-    const originalZones = [...this.zones];
-
-    // Optimistically update UI
-    this.zones = this.zones.filter((_, i) => i !== index);
-
-    // Clear cache for this zone
-    this.zoneCache.delete(zoneid.toString());
-
-    this.isSaving = true;
-
-    // Delete zone from HA with proper error handling
-    deleteZone(this.hass, zoneid.toString())
-      .catch((error) => {
-        console.error("Failed to delete zone:", error);
-        // Revert the local change if deletion failed
-        this.zones = originalZones;
-        this._fetchData().catch((fetchError) => {
-          console.error(
-            "Failed to refresh data after delete error:",
-            fetchError,
-          );
-        });
-      })
-      .finally(() => {
-        this.isSaving = false;
-        this._scheduleUpdate();
-      });
-  }
-
-  private handleCalculateZone(index: number): void {
-    const zone = this.zones[index];
-    if (!zone || zone.id == undefined) {
-      return;
-    }
-    if (!this.hass) {
-      return;
-    }
-    //call the calculate method of the module for the zone
-    // Fire-and-forget: trigger zone calculation in background
-    void calculateZone(this.hass, zone.id.toString());
-  }
-
-  private handleUpdateZone(index: number): void {
-    const zone = this.zones[index];
-    if (!zone || zone.id == undefined) {
-      return;
-    }
-    if (!this.hass) {
-      return;
-    }
-    // Fire-and-forget: trigger zone update in background
-    void updateZone(this.hass, zone.id.toString());
-  }
-
-  private handleViewWeatherInfo(index: number): void {
-    // Use direct array access instead of Object.values() to ensure correct zone mapping
-    const zone = this.zones[index];
-    if (!zone || zone.mapping == undefined) {
-      return;
-    }
-
-    // Toggle weather data display by updating the zone's weather visibility state
-    const selector = `#weather-section-${zone.id}`;
-    const weatherSection = this.shadowRoot?.querySelector(selector);
-
-    if (weatherSection) {
-      if (weatherSection.hasAttribute("hidden")) {
-        weatherSection.removeAttribute("hidden");
-      } else {
-        weatherSection.setAttribute("hidden", "");
-      }
-    }
-  }
-
-  private handleViewWateringCalendar(index: number): void {
-    // Use direct array access instead of Object.values() to ensure correct zone mapping
-    const zone = this.zones[index];
-    if (!zone || zone.id == undefined) {
-      return;
-    }
-
-    // Toggle watering calendar display
-    const selector = `#calendar-section-${zone.id}`;
-    const calendarSection = this.shadowRoot?.querySelector(selector);
-
-    if (calendarSection) {
-      if (calendarSection.hasAttribute("hidden")) {
-        calendarSection.removeAttribute("hidden");
-      } else {
-        calendarSection.setAttribute("hidden", "");
-      }
-    }
-  }
-
-  private async _fetchWeatherRecords(): Promise<void> {
-    if (!this.hass) {
-      return;
-    }
-
-    // Fetch weather records for each zone that has a mapping
-    for (const zone of this.zones) {
-      if (zone.id !== undefined && zone.mapping !== undefined) {
-        try {
-          const records = await fetchMappingWeatherRecords(
-            this.hass,
-            zone.mapping.toString(),
-            10,
-          );
-          this.weatherRecords.set(zone.id, records);
-        } catch (error) {
-          console.error(
-            `Failed to fetch weather records for zone ${zone.id} (mapping ${zone.mapping}):`,
-            error,
-          );
-        }
-      }
-    }
-    this._scheduleUpdate();
-  }
-
-  private async _fetchWateringCalendars(): Promise<void> {
-    if (!this.hass) {
-      return;
-    }
-
-    // Fetch watering calendar for each zone
-    for (const zone of this.zones) {
-      if (zone.id !== undefined) {
-        try {
-          const calendar = await fetchWateringCalendar(
-            this.hass,
-            zone.id.toString(),
-          );
-          this.wateringCalendars.set(zone.id, calendar);
-        } catch (error) {
-          console.error(
-            `Failed to fetch watering calendar for zone ${zone.id}:`,
-            error,
-          );
-        }
-      }
-    }
-    this._scheduleUpdate();
-  }
-
-  private renderWeatherRecords(zone: SmartIrrigationZone): TemplateResult {
-    if (!this.hass || typeof zone.id !== "number") {
-      return html``;
-    }
-
-    const records = this.weatherRecords.get(zone.id) || [];
-
-    return html`
-      <div class="weather-records">
-        <h4>
-          ${localize(
-            "panels.mappings.weather-records.title",
-            this.hass.language,
-          )}
-        </h4>
-        ${records.length === 0
-          ? html`
-              <div class="weather-note">
-                ${localize(
-                  "panels.mappings.weather-records.no-data",
-                  this.hass.language,
-                )}
-              </div>
-            `
-          : html`
-              <div class="weather-table">
-                <div class="weather-header">
-                  <span
-                    >${localize(
-                      "panels.mappings.weather-records.timestamp",
-                      this.hass.language,
-                    )}</span
-                  >
-                  <span
-                    >${localize(
-                      "panels.mappings.weather-records.temperature",
-                      this.hass.language,
-                    )}</span
-                  >
-                  <span
-                    >${localize(
-                      "panels.mappings.weather-records.humidity",
-                      this.hass.language,
-                    )}</span
-                  >
-                  <span
-                    >${localize(
-                      "panels.mappings.weather-records.precipitation",
-                      this.hass.language,
-                    )}</span
-                  >
-                  <span
-                    >${localize(
-                      "panels.mappings.weather-records.retrieval-time",
-                      this.hass.language,
-                    )}</span
-                  >
-                </div>
-                ${records.slice(0, 10).map(
-                  (record) => html`
-                    <div class="weather-row">
-                      <span
-                        >${moment(record.timestamp).format("MM-DD HH:mm")}</span
-                      >
-                      <span
-                        >${record.temperature
-                          ? record.temperature.toFixed(1) + "°C"
-                          : "-"}</span
-                      >
-                      <span
-                        >${record.humidity
-                          ? record.humidity.toFixed(1) + "%"
-                          : "-"}</span
-                      >
-                      <span
-                        >${record.precipitation
-                          ? record.precipitation.toFixed(1) + "mm"
-                          : "-"}</span
-                      >
-                      <span
-                        >${record.retrieval_time
-                          ? moment(record.retrieval_time).format("MM-DD HH:mm")
-                          : "-"}</span
-                      >
-                    </div>
-                  `,
-                )}
-              </div>
-            `}
-      </div>
-    `;
-  }
-
-  private renderWateringCalendar(zone: SmartIrrigationZone): TemplateResult {
-    if (!this.hass || typeof zone.id !== "number") {
-      return html``;
-    }
-    const calendarData = this.wateringCalendars.get(zone.id);
-    const zoneCalendar =
-      calendarData && zone.id in calendarData ? calendarData[zone.id] : null;
-    const monthlyEstimates = zoneCalendar?.monthly_estimates || [];
-
-    return html` <div class="watering-calendar">
-      <h4>Watering Calendar (12-Month Estimates)</h4>
-      ${monthlyEstimates.length === 0
-        ? html`
-            <div class="calendar-note">
-              ${zoneCalendar?.error
-                ? `Error generating calendar: ${zoneCalendar.error}`
-                : "No watering calendar data available for this zone"}
-            </div>
-          `
-        : html` <div class="calendar-table">
-              <div class="calendar-header">
-                <span>Month</span>
-                <span>ET (mm)</span>
-                <span>Precipitation (mm)</span>
-                <span>Watering (L)</span>
-                <span>Avg Temp (°C)</span>
-              </div>
-              ${monthlyEstimates.map(
-                (estimate) => html`
-                  <div class="calendar-row">
-                    <span
-                      >${estimate.month_name ||
-                      `Month ${estimate.month}` ||
-                      "-"}</span
-                    >
-                    <span
-                      >${estimate.estimated_et_mm
-                        ? estimate.estimated_et_mm.toFixed(1)
-                        : "-"}</span
-                    >
-                    <span
-                      >${estimate.average_precipitation_mm
-                        ? estimate.average_precipitation_mm.toFixed(1)
-                        : "-"}</span
-                    >
-                    <span
-                      >${estimate.estimated_watering_volume_liters
-                        ? estimate.estimated_watering_volume_liters.toFixed(0)
-                        : "-"}</span
-                    >
-                    <span
-                      >${estimate.average_temperature_c
-                        ? estimate.average_temperature_c.toFixed(1)
-                        : "-"}</span
-                    >
-                  </div>
-                `,
-              )}
-            </div>
-            ${zoneCalendar?.calculation_method
-              ? html`
-                  <div class="calendar-info">
-                    Method: ${zoneCalendar.calculation_method}
-                  </div>
-                `
-              : ""}`}
-    </div>`;
-  }
-
-  private async saveToHA(zone: SmartIrrigationZone): Promise<void> {
-    if (!this.hass) {
-      throw new Error("Home Assistant connection not available");
-    }
-    // Save zone to HA backend with proper error handling
-    await saveZone(this.hass, zone);
-  }
-
-  private handleZoneFormFocus(): void {
-    // User started interacting with zone creation form
-    this.isCreatingZone = true;
-  }
-
-  private handleZoneFormBlur(): void {
-    // Check if any form field has content
-<<<<<<< HEAD
-    const hasContent = this.nameInput?.value?.trim() || 
-                      this.sizeInput?.value || 
-                      this.throughputInput?.value;
-    
-=======
-    const hasContent =
-      this.nameInput?.value?.trim() ||
-      this.sizeInput?.value ||
-      this.throughputInput?.value;
-
->>>>>>> 0434299a
-    // Only clear the flag if all fields are empty
-    if (!hasContent) {
-      this.isCreatingZone = false;
-    }
-  }
-
-  private renderTheOptions(thelist: object, selected?: number): TemplateResult {
-    if (!this.hass) {
-      return html``;
-    } else {
-      let r = html`<option value="" ?selected=${
-        selected === undefined
-      }">---${localize(
-        "common.labels.select",
-        this.hass.language,
-      )}---</option>`;
-      Object.entries(thelist).map(
-        ([key, value]) =>
-          /*html`<option value="${value["id"]}" ?selected="${
-          zone.module === value["id"]
-        }>
-          ${value["id"]}: ${value["name"]}
-        </option>`*/
-          (r = html`${r}
-            <option
-              value="${value["id"]}"
-              ?selected="${selected === value["id"]}"
-            >
-              ${value["id"]}: ${value["name"]}
-            </option>`),
-      );
-      return r;
-    }
-  }
-
-  private renderZone(zone: SmartIrrigationZone, index: number): TemplateResult {
-    if (!this.hass) {
-      return html``;
-    } else {
-      let explanation_svg_to_show;
-      if (zone.explanation != null && zone.explanation.length > 0) {
-        explanation_svg_to_show = html`<svg
-          style="width:24px;height:24px"
-          viewBox="0 0 24 24"
-          id="showcalcresults${index}"
-          @click="${() => this.toggleExplanation(index)}"
-        >
-          <title>
-            ${localize("panels.zones.actions.information", this.hass.language)}
-          </title>
-          <path fill="#404040" d="${mdiInformationOutline}" />
-        </svg>`;
-      }
-      // Create labeled action buttons for zones page
-      let calculation_button_to_show;
-      if (zone.state === SmartIrrigationZoneState.Automatic) {
-        calculation_button_to_show = html` <div
-          class="action-button-left"
-          @click="${() => this.handleCalculateZone(index)}"
-        >
-          <svg style="width:24px;height:24px" viewBox="0 0 24 24">
-            <path fill="#404040" d="${mdiCalculator}" />
-          </svg>
-          <span class="action-button-label">
-            ${localize("panels.zones.actions.calculate", this.hass.language)}
-          </span>
-        </div>`;
-      }
-
-      let update_button_to_show;
-      if (zone.state === SmartIrrigationZoneState.Automatic) {
-        update_button_to_show = html` <div
-          class="action-button-left"
-          @click="${() => this.handleUpdateZone(index)}"
-        >
-          <svg style="width:24px;height:24px" viewBox="0 0 24 24">
-            <path fill="#404040" d="${mdiUpdate}" />
-          </svg>
-          <span class="action-button-label">
-            ${localize("panels.zones.actions.update", this.hass.language)}
-          </span>
-        </div>`;
-      }
-
-      const reset_bucket_button_to_show = html` <div
-        class="action-button-right"
-        @click="${() =>
-          this.handleEditZone(index, {
-            ...zone,
-            [ZONE_BUCKET]: 0.0,
-          })}"
-      >
-        <span class="action-button-label">
-          ${localize("panels.zones.actions.reset-bucket", this.hass.language)}
-        </span>
-        <svg style="width:24px;height:24px" viewBox="0 0 24 24">
-          <path fill="#404040" d="${mdiPailRemove}" />
-        </svg>
-      </div>`;
-
-      let weather_info_button_to_show;
-      if (zone.mapping != undefined) {
-        weather_info_button_to_show = html` <div
-          class="action-button-right"
-          @click="${() => this.handleViewWeatherInfo(index)}"
-        >
-          <span class="action-button-label">
-            ${localize(
-              "panels.zones.actions.view-weather-info",
-              this.hass.language,
-            )}
-          </span>
-          <svg style="width:24px;height:24px" viewBox="0 0 24 24">
-            <path fill="#404040" d="${mdiCloudOutline}" />
-          </svg>
-        </div>`;
-      }
-
-      // Calendar button for watering calendar
-      const calendar_button_to_show = html` <div
-        class="action-button-right"
-        @click="${() => this.handleViewWateringCalendar(index)}"
-      >
-        <span class="action-button-label">
-          ${localize(
-            "panels.zones.actions.view-watering-calendar",
-            this.hass.language,
-          )}
-        </span>
-        <svg style="width:24px;height:24px" viewBox="0 0 24 24">
-          <path fill="#404040" d="${mdiCalendar}" />
-        </svg>
-      </div>`;
-
-      const information_button_to_show =
-        zone.explanation != null && zone.explanation.length > 0
-          ? html` <div
-              class="action-button-left"
-              @click="${() => this.toggleExplanation(index)}"
-            >
-              <svg style="width:24px;height:24px" viewBox="0 0 24 24">
-                <path fill="#404040" d="${mdiInformationOutline}" />
-              </svg>
-              <span class="action-button-label">
-                ${localize(
-                  "panels.zones.actions.information",
-                  this.hass.language,
-                )}
-              </span>
-            </div>`
-          : html``;
-
-      const delete_button_to_show = html` <div
-        class="action-button-right"
-        @click="${(e: Event) => this.handleRemoveZone(e, index)}"
-      >
-        <span class="action-button-label">
-          ${localize("common.actions.delete", this.hass.language)}
-        </span>
-        <svg style="width:24px;height:24px" viewBox="0 0 24 24">
-          <path fill="#404040" d="${mdiDelete}" />
-        </svg>
-      </div>`;
-
-      //get number of datapoints
-      let the_mapping;
-      if (zone.mapping != undefined) {
-        the_mapping = this.mappings.filter((o) => o.id === zone.mapping)[0];
-        if (the_mapping != undefined) {
-          if (the_mapping.data != undefined) {
-            zone.number_of_data_points = the_mapping.data.length;
-          }
-        }
-      }
-      return html`
-        <ha-card header="${zone.name}">
-          <div class="card-content">
-            <div class="zone-info-table">
-              <div class="zone-info-row">
-                <span class="zone-info-label">${localize(
-                  "panels.zones.labels.last_calculated",
-                  this.hass.language,
-                )}:</span>
-                <span class="zone-info-value">${
-                  zone.last_calculated
-                    ? moment(zone.last_calculated).format("YYYY-MM-DD HH:mm:ss")
-                    : "-"
-                }</span>
-              </div>
-              <div class="zone-info-row">
-                <span class="zone-info-label">${localize(
-                  "panels.zones.labels.data-last-updated",
-                  this.hass.language,
-                )}:</span>
-                <span class="zone-info-value">${
-                  zone.last_updated
-                    ? moment(zone.last_updated).format("YYYY-MM-DD HH:mm:ss")
-                    : "-"
-                }</span>
-              </div>
-              <div class="zone-info-row">
-                <span class="zone-info-label">${localize(
-                  "panels.zones.labels.data-number-of-data-points",
-                  this.hass.language,
-                )}:</span>
-                <span class="zone-info-value">${zone.number_of_data_points}</span>
-              </div>
-            </div>
-          </div>
-          <div class="card-content">
-            <label for="name${index}"
-              >${localize(
-                "panels.zones.labels.name",
-                this.hass.language,
-              )}:</label
-            >
-            <input
-              id="name${index}"
-              type="text"
-              .value="${zone.name}"
-              @input="${(e: Event) =>
-                this.handleEditZone(index, {
-                  ...zone,
-                  [ZONE_NAME]: (e.target as HTMLInputElement).value,
-                })}"
-            />
-            <div class="zoneline">
-              <label for="size${index}"
-                >${localize("panels.zones.labels.size", this.hass.language)}
-                (${output_unit(this.config, ZONE_SIZE)}):</label
-              >
-              <input class="shortinput" id="size${index}" type="number""
-              .value="${zone.size}"
-              @input="${(e: Event) =>
-                this.handleEditZone(index, {
-                  ...zone,
-                  [ZONE_SIZE]: parseFloat((e.target as HTMLInputElement).value),
-                })}"
-              />
-            </div>
-            <div class="zoneline">
-              <label for="throughput${index}"
-                >${localize(
-                  "panels.zones.labels.throughput",
-                  this.hass.language,
-                )}
-                (${output_unit(this.config, ZONE_THROUGHPUT)}):</label
-              >
-              <input
-                class="shortinput"
-                id="throughput${index}"
-                type="number"
-                .value="${zone.throughput}"
-                @input="${(e: Event) =>
-                  this.handleEditZone(index, {
-                    ...zone,
-                    [ZONE_THROUGHPUT]: parseFloat(
-                      (e.target as HTMLInputElement).value,
-                    ),
-                  })}"
-              />
-            </div>
-            <div class="zoneline">
-              <label for="drainage_rate${index}"
-                >${localize(
-                  "panels.zones.labels.drainage_rate",
-                  this.hass.language,
-                )}
-                (${output_unit(this.config, ZONE_DRAINAGE_RATE)}):</label
-              >
-              <input
-                class="shortinput"
-                id="drainage_rate${index}"
-                type="number"
-                .value="${zone.drainage_rate}"
-                @input="${(e: Event) =>
-                  this.handleEditZone(index, {
-                    ...zone,
-                    [ZONE_DRAINAGE_RATE]: parseFloat(
-                      (e.target as HTMLInputElement).value,
-                    ),
-                  })}"
-              />
-            </div>
-            <div class="zoneline">
-              <label for="state${index}"
-                >${localize(
-                  "panels.zones.labels.state",
-                  this.hass.language,
-                )}:</label
-              >
-              <select
-                required
-                id="state${index}"
-                @change="${(e: Event) =>
-                  this.handleEditZone(index, {
-                    ...zone,
-                    [ZONE_STATE]: (e.target as HTMLSelectElement)
-                      .value as SmartIrrigationZoneState,
-                    [ZONE_DURATION]: 0,
-                  })}"
-              >
-                <option
-                  value="${SmartIrrigationZoneState.Automatic}"
-                  ?selected="${
-                    zone.state === SmartIrrigationZoneState.Automatic
-                  }"
-                >
-                  ${localize(
-                    "panels.zones.labels.states.automatic",
-                    this.hass.language,
-                  )}
-                </option>
-                <option
-                  value="${SmartIrrigationZoneState.Disabled}"
-                  ?selected="${
-                    zone.state === SmartIrrigationZoneState.Disabled
-                  }"
-                >
-                  ${localize(
-                    "panels.zones.labels.states.disabled",
-                    this.hass.language,
-                  )}
-                </option>
-                <option
-                  value="${SmartIrrigationZoneState.Manual}"
-                  ?selected="${zone.state === SmartIrrigationZoneState.Manual}"
-                >
-                  ${localize(
-                    "panels.zones.labels.states.manual",
-                    this.hass.language,
-                  )}
-                </option>
-              </select>
-              <label for="module${index}"
-                >${localize("common.labels.module", this.hass.language)}:</label
-              >
-
-              <select
-                id="module${index}"
-                @change="${(e: Event) =>
-                  this.handleEditZone(index, {
-                    ...zone,
-                    [ZONE_MODULE]: parseInt(
-                      (e.target as HTMLSelectElement).value,
-                    ),
-                  })}"
-              >
-                ${this.renderTheOptions(this.modules, zone.module)}
-              </select>
-              <label for="module${index}"
-                >${localize(
-                  "panels.zones.labels.mapping",
-                  this.hass.language,
-                )}:</label
-              >
-
-              <select
-                id="mapping${index}"
-                @change="${(e: Event) =>
-                  this.handleEditZone(index, {
-                    ...zone,
-                    [ZONE_MAPPING]: parseInt(
-                      (e.target as HTMLSelectElement).value,
-                    ),
-                  })}"
-              >
-                ${this.renderTheOptions(this.mappings, zone.mapping)}
-              </select>
-            </div>
-            <div class="zoneline">
-              <label for="bucket${index}"
-                >${localize("panels.zones.labels.bucket", this.hass.language)}
-                (${output_unit(this.config, ZONE_BUCKET)}):</label
-              >
-              <input
-                class="shortinput"
-                id="bucket${index}"
-                type="number"
-                .value="${Number(zone.bucket).toFixed(1)}"
-                @input="${(e: Event) =>
-                  this.handleEditZone(index, {
-                    ...zone,
-                    [ZONE_BUCKET]: parseFloat(
-                      (e.target as HTMLInputElement).value,
-                    ),
-                  })}"
-              />
-              <label for="maximum-bucket${index}"
-                >${localize(
-                  "panels.zones.labels.maximum-bucket",
-                  this.hass.language,
-                )}
-                (${output_unit(this.config, ZONE_BUCKET)}):</label
-              >
-              <input
-                class="shortinput"
-                id="maximum-bucket${index}"
-                type="number"
-                .value="${Number(zone.maximum_bucket).toFixed(1)}"
-                @input="${(e: Event) =>
-                  this.handleEditZone(index, {
-                    ...zone,
-                    [ZONE_MAXIMUM_BUCKET]: parseFloat(
-                      (e.target as HTMLInputElement).value,
-                    ),
-                  })}"
-              />
-            </div>
-            <div class="zoneline">
-              <label for="lead_time${index}"
-                >${localize(
-                  "panels.zones.labels.lead-time",
-                  this.hass.language,
-                )}
-                (s):</label
-              >
-              <input
-                class="shortinput"
-                id="lead_time${index}"
-                type="number"
-                .value="${zone.lead_time}"
-                @input="${(e: Event) =>
-                  this.handleEditZone(index, {
-                    ...zone,
-                    [ZONE_LEAD_TIME]: parseInt(
-                      (e.target as HTMLInputElement).value,
-                      10,
-                    ),
-                  })}"
-              />
-            </div>
-            <div class="zoneline">
-              <label for="maximum-duration${index}"
-                >${localize(
-                  "panels.zones.labels.maximum-duration",
-                  this.hass.language,
-                )}
-                (s):</label
-              >
-              <input
-                class="shortinput"
-                id="maximum-duration${index}"
-                type="number"
-                .value="${zone.maximum_duration}"
-                @input="${(e: Event) =>
-                  this.handleEditZone(index, {
-                    ...zone,
-                    [ZONE_MAXIMUM_DURATION]: parseInt(
-                      (e.target as HTMLInputElement).value,
-                      10,
-                    ),
-                  })}"
-              />
-            </div>
-            <div class="zoneline">
-              <label for="multiplier${index}"
-                >${localize(
-                  "panels.zones.labels.multiplier",
-                  this.hass.language,
-                )}:</label
-              >
-              <input
-                class="shortinput"
-                id="multiplier${index}"
-                type="number"
-                .value="${zone.multiplier}"
-                @input="${(e: Event) =>
-                  this.handleEditZone(index, {
-                    ...zone,
-                    [ZONE_MULTIPLIER]: parseFloat(
-                      (e.target as HTMLInputElement).value,
-                    ),
-                  })}"
-              />
-              <label for="duration${index}"
-                >${localize("panels.zones.labels.duration", this.hass.language)}
-                (${UNIT_SECONDS}):</label
-              >
-              <input
-                class="shortinput"
-                id="duration${index}"
-                type="number"
-                .value="${zone.duration}"
-                ?readonly="${
-                  zone.state === SmartIrrigationZoneState.Disabled ||
-                  zone.state === SmartIrrigationZoneState.Automatic
-                }"
-                @input="${(e: Event) =>
-                  this.handleEditZone(index, {
-                    ...zone,
-                    [ZONE_DURATION]: parseInt(
-                      (e.target as HTMLInputElement).value,
-                      10,
-                    ),
-                  })}"
-              />
-            </div>
-            <div class="action-buttons">
-              <div class="action-buttons-left">
-                ${update_button_to_show}
-                ${calculation_button_to_show}
-                ${information_button_to_show}
-              </div>
-              <div class="action-buttons-right">
-                ${reset_bucket_button_to_show}
-                ${weather_info_button_to_show}
-                ${calendar_button_to_show}
-                ${delete_button_to_show}
-              </div>
-            </div>
-            <div class="zoneline">
-              <div>
-                <label class="hidden" id="calcresults${index}"
-                  >${unsafeHTML("<br/>" + zone.explanation)}</label
-                >
-              </div>
-            </div>
-            <div id="calendar-section-${zone.id}" hidden>
-              ${this.renderWateringCalendar(zone)}
-            </div>
-            <div id="weather-section-${zone.id}" hidden>
-              ${this.renderWeatherRecords(zone)}
-            </div>
-          </div>
-        </ha-card>
-      `;
-    }
-  }
-
-  toggleExplanation(index: number) {
-    const el = this.shadowRoot?.querySelector("#calcresults" + index);
-    //const bt = this.shadowRoot?.querySelector("#showcalcresults" + index);
-    //if (!el || !bt) {
-    if (!el) {
-      return;
-    } else {
-      if (el.className != "hidden") {
-        el.className = "hidden";
-        //bt.textContent = "Show calculation explanation";
-      } else {
-        el.className = "explanation";
-        //bt.textContent = "Hide explanation";
-      }
-    }
-  }
-
-  render(): TemplateResult {
-    if (!this.hass) {
-      return html``;
-    }
-
-    if (this.isLoading) {
-      return html`
-        <ha-card header="${localize("panels.zones.title", this.hass.language)}">
-          <div class="card-content">
-            ${localize(
-              "common.loading-messages.general",
-              this.hass.language,
-            )}...
-          </div>
-        </ha-card>
-      `;
-    }
-
-    return html`
-      <ha-card header="${localize("panels.zones.title", this.hass.language)}">
-        <div class="card-content">
-          ${localize("panels.zones.description", this.hass.language)}
-        </div>
-      </ha-card>
-
-      <ha-card
-        header="${localize(
-          "panels.zones.cards.add-zone.header",
-          this.hass.language,
-        )}"
-      >
-        <div class="card-content">
-          <div class="zoneline">
-            <label for="nameInput"
-              >${localize(
-                "panels.zones.labels.name",
-                this.hass.language,
-              )}:</label
-            >
-<<<<<<< HEAD
-            <input 
-              id="nameInput" 
-              type="text" 
-=======
-            <input
-              id="nameInput"
-              type="text"
->>>>>>> 0434299a
-              @focus="${this.handleZoneFormFocus}"
-              @blur="${this.handleZoneFormBlur}"
-            />
-          </div>
-          <div class="zoneline">
-            <label for="sizeInput"
-              >${localize(
-                "panels.zones.labels.size",
-                this.hass.language,
-              )}:</label
-            >
-<<<<<<< HEAD
-            <input 
-              id="sizeInput" 
-              type="number" 
-=======
-            <input
-              id="sizeInput"
-              type="number"
->>>>>>> 0434299a
-              @focus="${this.handleZoneFormFocus}"
-              @blur="${this.handleZoneFormBlur}"
-            />
-          </div>
-          <div class="zoneline">
-            <label for="throughputInput"
-              >${localize(
-                "panels.zones.labels.throughput",
-                this.hass.language,
-              )}:</label
-            >
-<<<<<<< HEAD
-            <input 
-              id="throughputInput" 
-              type="number" 
-=======
-            <input
-              id="throughputInput"
-              type="number"
->>>>>>> 0434299a
-              @focus="${this.handleZoneFormFocus}"
-              @blur="${this.handleZoneFormBlur}"
-            />
-          </div>
-          <div class="zoneline">
-            <span></span>
-            <button @click="${this.handleAddZone}" ?disabled="${this.isSaving}">
-              ${this.isSaving
-                ? localize("common.saving-messages.adding", this.hass.language)
-                : localize(
-                    "panels.zones.cards.add-zone.actions.add",
-                    this.hass.language,
-                  )}
-            </button>
-          </div>
-        </div>
-      </ha-card>
-
-      <ha-card
-        header="${localize(
-          "panels.zones.cards.zone-actions.header",
-          this.hass.language,
-        )}"
-      >
-        <div class="card-content">
-          <div class="action-buttons">
-            <button
-              @click="${this.handleCalculateAllZones}"
-              ?disabled="${this.isSaving}"
-            >
-              ${localize(
-                "panels.zones.cards.zone-actions.actions.calculate-all",
-                this.hass.language,
-              )}
-            </button>
-            <button
-              @click="${this.handleUpdateAllZones}"
-              ?disabled="${this.isSaving}"
-            >
-              ${localize(
-                "panels.zones.cards.zone-actions.actions.update-all",
-                this.hass.language,
-              )}
-            </button>
-            <button
-              @click="${this.handleResetAllBuckets}"
-              ?disabled="${this.isSaving}"
-            >
-              ${localize(
-                "panels.zones.cards.zone-actions.actions.reset-all-buckets",
-                this.hass.language,
-              )}
-            </button>
-            <button
-              @click="${this.handleClearAllWeatherdata}"
-              ?disabled="${this.isSaving}"
-            >
-              ${localize(
-                "panels.zones.cards.zone-actions.actions.clear-all-weatherdata",
-                this.hass.language,
-              )}
-            </button>
-          </div>
-        </div>
-      </ha-card>
-
-      ${Object.entries(this.zones).map(([key, value]) =>
-        this.renderZone(value, parseInt(key)),
-      )}
-    `;
-  }
-
-  disconnectedCallback() {
-    super.disconnectedCallback();
-    // Clean up global debounce timer
-    if (this.globalDebounceTimer) {
-      clearTimeout(this.globalDebounceTimer);
-      this.globalDebounceTimer = null;
-    }
-
-    // Clear the zone cache
-    this.zoneCache.clear();
-<<<<<<< HEAD
-    
-=======
-
->>>>>>> 0434299a
-    // Clear zone creation state when component is disconnected
-    this.isCreatingZone = false;
-  }
-
-  /*
-  ${Object.entries(this.zones).map(([key, value]) =>
-            this.renderZone(value, value["id"])
-          )}
-          */
-
-  static get styles(): CSSResultGroup {
-    return css`
-      ${globalStyle}/* View-specific styles only - most common styles are now in globalStyle */
-    `;
-  }
-}
+import { TemplateResult, LitElement, html, CSSResultGroup, css } from "lit";
+import { unsafeHTML } from "lit/directives/unsafe-html.js";
+import { query } from "lit/decorators.js";
+import { property, customElement } from "lit/decorators.js";
+import { HomeAssistant } from "custom-card-helpers";
+import { loadHaForm } from "../../load-ha-elements";
+import { UnsubscribeFunc } from "home-assistant-js-websocket";
+import {
+  mdiInformationOutline,
+  mdiDelete,
+  mdiCalculator,
+  mdiUpdate,
+  mdiPailRemove,
+  mdiCloudOutline,
+  mdiCalendar,
+} from "@mdi/js";
+import {
+  deleteZone,
+  fetchConfig,
+  fetchZones,
+  saveZone,
+  calculateZone,
+  updateZone,
+  fetchModules,
+  fetchMappings,
+  calculateAllZones,
+  updateAllZones,
+  resetAllBuckets,
+  clearAllWeatherdata,
+  fetchWateringCalendar,
+  fetchMappingWeatherRecords,
+} from "../../data/websockets";
+import { SubscribeMixin } from "../../subscribe-mixin";
+
+import {
+  SmartIrrigationConfig,
+  SmartIrrigationZone,
+  SmartIrrigationZoneState,
+  SmartIrrigationModule,
+  SmartIrrigationMapping,
+  WeatherRecord,
+} from "../../types";
+import { output_unit } from "../../helpers";
+import { globalStyle } from "../../styles/global-style";
+import { localize } from "../../../localize/localize";
+import {
+  DOMAIN,
+  UNIT_SECONDS,
+  ZONE_BUCKET,
+  ZONE_DRAINAGE_RATE,
+  ZONE_DURATION,
+  ZONE_LEAD_TIME,
+  ZONE_MAPPING,
+  ZONE_MAXIMUM_BUCKET,
+  ZONE_MAXIMUM_DURATION,
+  ZONE_MODULE,
+  ZONE_MULTIPLIER,
+  ZONE_NAME,
+  ZONE_SIZE,
+  ZONE_STATE,
+  ZONE_THROUGHPUT,
+} from "../../const";
+import moment, { Moment } from "moment";
+
+@customElement("smart-irrigation-view-zones")
+class SmartIrrigationViewZones extends SubscribeMixin(LitElement) {
+  hass?: HomeAssistant;
+  @property() config?: SmartIrrigationConfig;
+
+  @property({ type: Array })
+  private zones: SmartIrrigationZone[] = [];
+  @property({ type: Array })
+  private modules: SmartIrrigationModule[] = [];
+  @property({ type: Array })
+  private mappings: SmartIrrigationMapping[] = [];
+
+  @property({ type: Map })
+  private wateringCalendars = new Map<number, any>();
+
+  @property({ type: Map })
+  private weatherRecords = new Map<number, WeatherRecord[]>();
+
+  @property({ type: Boolean })
+  private isLoading = true;
+
+  @property({ type: Boolean })
+  private isSaving = false;
+
+  @property({ type: Boolean })
+  private isCreatingZone = false;
+
+  // Prevent excessive re-renders
+  private _updateScheduled = false;
+  private _scheduleUpdate() {
+    if (this._updateScheduled) return;
+    this._updateScheduled = true;
+    requestAnimationFrame(() => {
+      this._updateScheduled = false;
+      this.requestUpdate();
+    });
+  }
+
+  // Global debounce timer for better performance
+  private globalDebounceTimer: number | null = null;
+
+  // Cache for rendered zone cards
+  private zoneCache = new Map<string, TemplateResult>();
+
+  @query("#nameInput")
+  private nameInput!: HTMLInputElement;
+
+  @query("#sizeInput")
+  private sizeInput!: HTMLInputElement;
+
+  @query("#throughputInput")
+  private throughputInput!: HTMLInputElement;
+
+  /*constructor() {
+    super();
+    this._fetchData();
+  }*/
+  firstUpdated() {
+    loadHaForm().catch((error) => {
+      console.error("Failed to load HA form:", error);
+    });
+    //this._fetchData();
+  }
+
+  public hassSubscribe(): Promise<UnsubscribeFunc>[] {
+    // Initial data fetch for UI setup with proper error handling
+    this._fetchData().catch((error) => {
+      console.error("Failed to fetch initial data:", error);
+    });
+
+    return [
+      this.hass!.connection.subscribeMessage(
+        () => {
+          // Skip automatic data updates when user is actively creating a zone
+          if (this.isCreatingZone) {
+            console.debug("Skipping data refresh during zone creation");
+            return;
+          }
+          // Update data when notified of changes with proper error handling
+          this._fetchData().catch((error) => {
+            console.error("Failed to fetch data on config update:", error);
+          });
+        },
+        {
+          type: DOMAIN + "_config_updated",
+        },
+      ),
+    ];
+  }
+
+  private async _fetchData(): Promise<void> {
+    if (!this.hass) {
+      return;
+    }
+
+    try {
+      this.isLoading = true;
+
+      // Fetch all data concurrently to reduce total wait time
+      const [config, zones, modules, mappings] = await Promise.all([
+        fetchConfig(this.hass),
+        fetchZones(this.hass),
+        fetchModules(this.hass),
+        fetchMappings(this.hass),
+      ]);
+
+      this.config = config;
+      this.zones = zones;
+      this.modules = modules;
+      this.mappings = mappings;
+
+      // Fetch watering calendars for each zone
+      this._fetchWateringCalendars();
+
+      // Fetch weather records for each zone that has a mapping
+      this._fetchWeatherRecords();
+
+      // Clear the cache when new data is loaded
+      this.zoneCache.clear();
+    } catch (error) {
+      console.error("Error fetching data:", error);
+    } finally {
+      this.isLoading = false;
+      // Trigger a re-render to ensure UI updates
+      this._scheduleUpdate();
+    }
+  }
+
+  private handleCalculateAllZones(): void {
+    if (!this.hass) {
+      return;
+    }
+    this.isSaving = true;
+    calculateAllZones(this.hass)
+      .catch((error) => {
+        console.error("Failed to calculate all zones:", error);
+      })
+      .finally(() => {
+        this.isSaving = false;
+        this._scheduleUpdate();
+      });
+  }
+
+  private handleUpdateAllZones(): void {
+    if (!this.hass) {
+      return;
+    }
+    this.isSaving = true;
+    updateAllZones(this.hass)
+      .catch((error) => {
+        console.error("Failed to update all zones:", error);
+      })
+      .finally(() => {
+        this.isSaving = false;
+        this._scheduleUpdate();
+      });
+  }
+
+  private handleResetAllBuckets(): void {
+    if (!this.hass) {
+      return;
+    }
+    this.isSaving = true;
+    resetAllBuckets(this.hass)
+      .catch((error) => {
+        console.error("Failed to reset all buckets:", error);
+      })
+      .finally(() => {
+        this.isSaving = false;
+        this._scheduleUpdate();
+      });
+  }
+
+  private handleClearAllWeatherdata(): void {
+    if (!this.hass) {
+      return;
+    }
+    this.isSaving = true;
+    clearAllWeatherdata(this.hass)
+      .catch((error) => {
+        console.error("Failed to clear all weather data:", error);
+      })
+      .finally(() => {
+        this.isSaving = false;
+        this._scheduleUpdate();
+      });
+  }
+
+  private handleAddZone(): void {
+    if (!this.nameInput.value.trim()) {
+      return; // Don't add empty zones
+    }
+
+    // Clear the zone creation flag since we're submitting
+    this.isCreatingZone = false;
+
+    const newZone: SmartIrrigationZone = {
+      //id: this.zones.length + 1, //new zone will have ID that is equal to current zone length + 1
+      name: this.nameInput.value.trim(),
+      size: parseFloat(this.sizeInput.value) || 0,
+      throughput: parseFloat(this.throughputInput.value) || 0,
+      state: SmartIrrigationZoneState.Automatic,
+      duration: 0,
+      bucket: 0,
+      module: undefined,
+      delta: 0,
+      explanation: "",
+      multiplier: 1,
+      mapping: undefined,
+      lead_time: 0,
+      maximum_duration: undefined,
+      maximum_bucket: undefined,
+      drainage_rate: undefined,
+      current_drainage: 0,
+    };
+
+    // Optimistically update the UI
+    this.zones = [...this.zones, newZone];
+    this.isSaving = true;
+
+    // Save zone with proper error handling
+    this.saveToHA(newZone)
+      .then(() => {
+        // Clear the input fields on successful save
+        this.nameInput.value = "";
+        this.sizeInput.value = "";
+        this.throughputInput.value = "";
+        // Refresh data to get the server-assigned ID
+        return this._fetchData();
+      })
+      .catch((error) => {
+        console.error("Failed to add zone:", error);
+        // Revert optimistic update on error
+        this.zones = this.zones.slice(0, -1);
+      })
+      .finally(() => {
+        this.isSaving = false;
+        this._scheduleUpdate();
+      });
+  }
+
+  private handleEditZone(
+    index: number,
+    updatedZone: SmartIrrigationZone,
+  ): void {
+    if (!this.hass) {
+      return;
+    }
+
+    // Use direct array assignment for better performance
+    this.zones[index] = updatedZone;
+
+    // Invalidate cache for this zone
+    if (updatedZone.id) {
+      this.zoneCache.delete(updatedZone.id.toString());
+    }
+
+    // Use global debounce to reduce timer overhead
+    if (this.globalDebounceTimer) {
+      clearTimeout(this.globalDebounceTimer);
+    }
+
+    // Debounce saving to avoid excessive API calls during rapid editing
+    this.globalDebounceTimer = window.setTimeout(() => {
+      this.isSaving = true;
+      this.saveToHA(updatedZone)
+        .catch((error) => {
+          console.error("Failed to save zone:", error);
+        })
+        .finally(() => {
+          this.isSaving = false;
+          this._scheduleUpdate();
+        });
+      this.globalDebounceTimer = null;
+    }, 500);
+
+    // Trigger minimal re-render
+    this._scheduleUpdate();
+  }
+
+  private handleRemoveZone(ev: Event, index: number): void {
+    if (!this.hass) {
+      return;
+    }
+    /*showConfirmationDialog(
+      ev,
+      "Are you sure you want to delete this zone?",
+      index
+    );*/
+    //const dialog = new ConfirmationDialog();
+    //dialog.showDialog("{'message':'Test!'}");
+    const zoneid = this.zones[index].id;
+    const zone = this.zones[index];
+    if (!zone || zoneid == undefined) {
+      return;
+    }
+
+    // Store original for potential rollback
+    const originalZones = [...this.zones];
+
+    // Optimistically update UI
+    this.zones = this.zones.filter((_, i) => i !== index);
+
+    // Clear cache for this zone
+    this.zoneCache.delete(zoneid.toString());
+
+    this.isSaving = true;
+
+    // Delete zone from HA with proper error handling
+    deleteZone(this.hass, zoneid.toString())
+      .catch((error) => {
+        console.error("Failed to delete zone:", error);
+        // Revert the local change if deletion failed
+        this.zones = originalZones;
+        this._fetchData().catch((fetchError) => {
+          console.error(
+            "Failed to refresh data after delete error:",
+            fetchError,
+          );
+        });
+      })
+      .finally(() => {
+        this.isSaving = false;
+        this._scheduleUpdate();
+      });
+  }
+
+  private handleCalculateZone(index: number): void {
+    const zone = this.zones[index];
+    if (!zone || zone.id == undefined) {
+      return;
+    }
+    if (!this.hass) {
+      return;
+    }
+    //call the calculate method of the module for the zone
+    // Fire-and-forget: trigger zone calculation in background
+    void calculateZone(this.hass, zone.id.toString());
+  }
+
+  private handleUpdateZone(index: number): void {
+    const zone = this.zones[index];
+    if (!zone || zone.id == undefined) {
+      return;
+    }
+    if (!this.hass) {
+      return;
+    }
+    // Fire-and-forget: trigger zone update in background
+    void updateZone(this.hass, zone.id.toString());
+  }
+
+  private handleViewWeatherInfo(index: number): void {
+    // Use direct array access instead of Object.values() to ensure correct zone mapping
+    const zone = this.zones[index];
+    if (!zone || zone.mapping == undefined) {
+      return;
+    }
+
+    // Toggle weather data display by updating the zone's weather visibility state
+    const selector = `#weather-section-${zone.id}`;
+    const weatherSection = this.shadowRoot?.querySelector(selector);
+
+    if (weatherSection) {
+      if (weatherSection.hasAttribute("hidden")) {
+        weatherSection.removeAttribute("hidden");
+      } else {
+        weatherSection.setAttribute("hidden", "");
+      }
+    }
+  }
+
+  private handleViewWateringCalendar(index: number): void {
+    // Use direct array access instead of Object.values() to ensure correct zone mapping
+    const zone = this.zones[index];
+    if (!zone || zone.id == undefined) {
+      return;
+    }
+
+    // Toggle watering calendar display
+    const selector = `#calendar-section-${zone.id}`;
+    const calendarSection = this.shadowRoot?.querySelector(selector);
+
+    if (calendarSection) {
+      if (calendarSection.hasAttribute("hidden")) {
+        calendarSection.removeAttribute("hidden");
+      } else {
+        calendarSection.setAttribute("hidden", "");
+      }
+    }
+  }
+
+  private async _fetchWeatherRecords(): Promise<void> {
+    if (!this.hass) {
+      return;
+    }
+
+    // Fetch weather records for each zone that has a mapping
+    for (const zone of this.zones) {
+      if (zone.id !== undefined && zone.mapping !== undefined) {
+        try {
+          const records = await fetchMappingWeatherRecords(
+            this.hass,
+            zone.mapping.toString(),
+            10,
+          );
+          this.weatherRecords.set(zone.id, records);
+        } catch (error) {
+          console.error(
+            `Failed to fetch weather records for zone ${zone.id} (mapping ${zone.mapping}):`,
+            error,
+          );
+        }
+      }
+    }
+    this._scheduleUpdate();
+  }
+
+  private async _fetchWateringCalendars(): Promise<void> {
+    if (!this.hass) {
+      return;
+    }
+
+    // Fetch watering calendar for each zone
+    for (const zone of this.zones) {
+      if (zone.id !== undefined) {
+        try {
+          const calendar = await fetchWateringCalendar(
+            this.hass,
+            zone.id.toString(),
+          );
+          this.wateringCalendars.set(zone.id, calendar);
+        } catch (error) {
+          console.error(
+            `Failed to fetch watering calendar for zone ${zone.id}:`,
+            error,
+          );
+        }
+      }
+    }
+    this._scheduleUpdate();
+  }
+
+  private renderWeatherRecords(zone: SmartIrrigationZone): TemplateResult {
+    if (!this.hass || typeof zone.id !== "number") {
+      return html``;
+    }
+
+    const records = this.weatherRecords.get(zone.id) || [];
+
+    return html`
+      <div class="weather-records">
+        <h4>
+          ${localize(
+            "panels.mappings.weather-records.title",
+            this.hass.language,
+          )}
+        </h4>
+        ${records.length === 0
+          ? html`
+              <div class="weather-note">
+                ${localize(
+                  "panels.mappings.weather-records.no-data",
+                  this.hass.language,
+                )}
+              </div>
+            `
+          : html`
+              <div class="weather-table">
+                <div class="weather-header">
+                  <span
+                    >${localize(
+                      "panels.mappings.weather-records.timestamp",
+                      this.hass.language,
+                    )}</span
+                  >
+                  <span
+                    >${localize(
+                      "panels.mappings.weather-records.temperature",
+                      this.hass.language,
+                    )}</span
+                  >
+                  <span
+                    >${localize(
+                      "panels.mappings.weather-records.humidity",
+                      this.hass.language,
+                    )}</span
+                  >
+                  <span
+                    >${localize(
+                      "panels.mappings.weather-records.precipitation",
+                      this.hass.language,
+                    )}</span
+                  >
+                  <span
+                    >${localize(
+                      "panels.mappings.weather-records.retrieval-time",
+                      this.hass.language,
+                    )}</span
+                  >
+                </div>
+                ${records.slice(0, 10).map(
+                  (record) => html`
+                    <div class="weather-row">
+                      <span
+                        >${moment(record.timestamp).format("MM-DD HH:mm")}</span
+                      >
+                      <span
+                        >${record.temperature
+                          ? record.temperature.toFixed(1) + "°C"
+                          : "-"}</span
+                      >
+                      <span
+                        >${record.humidity
+                          ? record.humidity.toFixed(1) + "%"
+                          : "-"}</span
+                      >
+                      <span
+                        >${record.precipitation
+                          ? record.precipitation.toFixed(1) + "mm"
+                          : "-"}</span
+                      >
+                      <span
+                        >${record.retrieval_time
+                          ? moment(record.retrieval_time).format("MM-DD HH:mm")
+                          : "-"}</span
+                      >
+                    </div>
+                  `,
+                )}
+              </div>
+            `}
+      </div>
+    `;
+  }
+
+  private renderWateringCalendar(zone: SmartIrrigationZone): TemplateResult {
+    if (!this.hass || typeof zone.id !== "number") {
+      return html``;
+    }
+    const calendarData = this.wateringCalendars.get(zone.id);
+    const zoneCalendar =
+      calendarData && zone.id in calendarData ? calendarData[zone.id] : null;
+    const monthlyEstimates = zoneCalendar?.monthly_estimates || [];
+
+    return html` <div class="watering-calendar">
+      <h4>Watering Calendar (12-Month Estimates)</h4>
+      ${monthlyEstimates.length === 0
+        ? html`
+            <div class="calendar-note">
+              ${zoneCalendar?.error
+                ? `Error generating calendar: ${zoneCalendar.error}`
+                : "No watering calendar data available for this zone"}
+            </div>
+          `
+        : html` <div class="calendar-table">
+              <div class="calendar-header">
+                <span>Month</span>
+                <span>ET (mm)</span>
+                <span>Precipitation (mm)</span>
+                <span>Watering (L)</span>
+                <span>Avg Temp (°C)</span>
+              </div>
+              ${monthlyEstimates.map(
+                (estimate) => html`
+                  <div class="calendar-row">
+                    <span
+                      >${estimate.month_name ||
+                      `Month ${estimate.month}` ||
+                      "-"}</span
+                    >
+                    <span
+                      >${estimate.estimated_et_mm
+                        ? estimate.estimated_et_mm.toFixed(1)
+                        : "-"}</span
+                    >
+                    <span
+                      >${estimate.average_precipitation_mm
+                        ? estimate.average_precipitation_mm.toFixed(1)
+                        : "-"}</span
+                    >
+                    <span
+                      >${estimate.estimated_watering_volume_liters
+                        ? estimate.estimated_watering_volume_liters.toFixed(0)
+                        : "-"}</span
+                    >
+                    <span
+                      >${estimate.average_temperature_c
+                        ? estimate.average_temperature_c.toFixed(1)
+                        : "-"}</span
+                    >
+                  </div>
+                `,
+              )}
+            </div>
+            ${zoneCalendar?.calculation_method
+              ? html`
+                  <div class="calendar-info">
+                    Method: ${zoneCalendar.calculation_method}
+                  </div>
+                `
+              : ""}`}
+    </div>`;
+  }
+
+  private async saveToHA(zone: SmartIrrigationZone): Promise<void> {
+    if (!this.hass) {
+      throw new Error("Home Assistant connection not available");
+    }
+    // Save zone to HA backend with proper error handling
+    await saveZone(this.hass, zone);
+  }
+
+  private handleZoneFormFocus(): void {
+    // User started interacting with zone creation form
+    this.isCreatingZone = true;
+  }
+
+  private handleZoneFormBlur(): void {
+    // Check if any form field has content
+    const hasContent =
+      this.nameInput?.value?.trim() ||
+      this.sizeInput?.value ||
+      this.throughputInput?.value;
+
+    // Only clear the flag if all fields are empty
+    if (!hasContent) {
+      this.isCreatingZone = false;
+    }
+  }
+
+  private renderTheOptions(thelist: object, selected?: number): TemplateResult {
+    if (!this.hass) {
+      return html``;
+    } else {
+      let r = html`<option value="" ?selected=${
+        selected === undefined
+      }">---${localize(
+        "common.labels.select",
+        this.hass.language,
+      )}---</option>`;
+      Object.entries(thelist).map(
+        ([key, value]) =>
+          /*html`<option value="${value["id"]}" ?selected="${
+          zone.module === value["id"]
+        }>
+          ${value["id"]}: ${value["name"]}
+        </option>`*/
+          (r = html`${r}
+            <option
+              value="${value["id"]}"
+              ?selected="${selected === value["id"]}"
+            >
+              ${value["id"]}: ${value["name"]}
+            </option>`),
+      );
+      return r;
+    }
+  }
+
+  private renderZone(zone: SmartIrrigationZone, index: number): TemplateResult {
+    if (!this.hass) {
+      return html``;
+    } else {
+      let explanation_svg_to_show;
+      if (zone.explanation != null && zone.explanation.length > 0) {
+        explanation_svg_to_show = html`<svg
+          style="width:24px;height:24px"
+          viewBox="0 0 24 24"
+          id="showcalcresults${index}"
+          @click="${() => this.toggleExplanation(index)}"
+        >
+          <title>
+            ${localize("panels.zones.actions.information", this.hass.language)}
+          </title>
+          <path fill="#404040" d="${mdiInformationOutline}" />
+        </svg>`;
+      }
+      // Create labeled action buttons for zones page
+      let calculation_button_to_show;
+      if (zone.state === SmartIrrigationZoneState.Automatic) {
+        calculation_button_to_show = html` <div
+          class="action-button-left"
+          @click="${() => this.handleCalculateZone(index)}"
+        >
+          <svg style="width:24px;height:24px" viewBox="0 0 24 24">
+            <path fill="#404040" d="${mdiCalculator}" />
+          </svg>
+          <span class="action-button-label">
+            ${localize("panels.zones.actions.calculate", this.hass.language)}
+          </span>
+        </div>`;
+      }
+
+      let update_button_to_show;
+      if (zone.state === SmartIrrigationZoneState.Automatic) {
+        update_button_to_show = html` <div
+          class="action-button-left"
+          @click="${() => this.handleUpdateZone(index)}"
+        >
+          <svg style="width:24px;height:24px" viewBox="0 0 24 24">
+            <path fill="#404040" d="${mdiUpdate}" />
+          </svg>
+          <span class="action-button-label">
+            ${localize("panels.zones.actions.update", this.hass.language)}
+          </span>
+        </div>`;
+      }
+
+      const reset_bucket_button_to_show = html` <div
+        class="action-button-right"
+        @click="${() =>
+          this.handleEditZone(index, {
+            ...zone,
+            [ZONE_BUCKET]: 0.0,
+          })}"
+      >
+        <span class="action-button-label">
+          ${localize("panels.zones.actions.reset-bucket", this.hass.language)}
+        </span>
+        <svg style="width:24px;height:24px" viewBox="0 0 24 24">
+          <path fill="#404040" d="${mdiPailRemove}" />
+        </svg>
+      </div>`;
+
+      let weather_info_button_to_show;
+      if (zone.mapping != undefined) {
+        weather_info_button_to_show = html` <div
+          class="action-button-right"
+          @click="${() => this.handleViewWeatherInfo(index)}"
+        >
+          <span class="action-button-label">
+            ${localize(
+              "panels.zones.actions.view-weather-info",
+              this.hass.language,
+            )}
+          </span>
+          <svg style="width:24px;height:24px" viewBox="0 0 24 24">
+            <path fill="#404040" d="${mdiCloudOutline}" />
+          </svg>
+        </div>`;
+      }
+
+      // Calendar button for watering calendar
+      const calendar_button_to_show = html` <div
+        class="action-button-right"
+        @click="${() => this.handleViewWateringCalendar(index)}"
+      >
+        <span class="action-button-label">
+          ${localize(
+            "panels.zones.actions.view-watering-calendar",
+            this.hass.language,
+          )}
+        </span>
+        <svg style="width:24px;height:24px" viewBox="0 0 24 24">
+          <path fill="#404040" d="${mdiCalendar}" />
+        </svg>
+      </div>`;
+
+      const information_button_to_show =
+        zone.explanation != null && zone.explanation.length > 0
+          ? html` <div
+              class="action-button-left"
+              @click="${() => this.toggleExplanation(index)}"
+            >
+              <svg style="width:24px;height:24px" viewBox="0 0 24 24">
+                <path fill="#404040" d="${mdiInformationOutline}" />
+              </svg>
+              <span class="action-button-label">
+                ${localize(
+                  "panels.zones.actions.information",
+                  this.hass.language,
+                )}
+              </span>
+            </div>`
+          : html``;
+
+      const delete_button_to_show = html` <div
+        class="action-button-right"
+        @click="${(e: Event) => this.handleRemoveZone(e, index)}"
+      >
+        <span class="action-button-label">
+          ${localize("common.actions.delete", this.hass.language)}
+        </span>
+        <svg style="width:24px;height:24px" viewBox="0 0 24 24">
+          <path fill="#404040" d="${mdiDelete}" />
+        </svg>
+      </div>`;
+
+      //get number of datapoints
+      let the_mapping;
+      if (zone.mapping != undefined) {
+        the_mapping = this.mappings.filter((o) => o.id === zone.mapping)[0];
+        if (the_mapping != undefined) {
+          if (the_mapping.data != undefined) {
+            zone.number_of_data_points = the_mapping.data.length;
+          }
+        }
+      }
+      return html`
+        <ha-card header="${zone.name}">
+          <div class="card-content">
+            <div class="zone-info-table">
+              <div class="zone-info-row">
+                <span class="zone-info-label">${localize(
+                  "panels.zones.labels.last_calculated",
+                  this.hass.language,
+                )}:</span>
+                <span class="zone-info-value">${
+                  zone.last_calculated
+                    ? moment(zone.last_calculated).format("YYYY-MM-DD HH:mm:ss")
+                    : "-"
+                }</span>
+              </div>
+              <div class="zone-info-row">
+                <span class="zone-info-label">${localize(
+                  "panels.zones.labels.data-last-updated",
+                  this.hass.language,
+                )}:</span>
+                <span class="zone-info-value">${
+                  zone.last_updated
+                    ? moment(zone.last_updated).format("YYYY-MM-DD HH:mm:ss")
+                    : "-"
+                }</span>
+              </div>
+              <div class="zone-info-row">
+                <span class="zone-info-label">${localize(
+                  "panels.zones.labels.data-number-of-data-points",
+                  this.hass.language,
+                )}:</span>
+                <span class="zone-info-value">${zone.number_of_data_points}</span>
+              </div>
+            </div>
+          </div>
+          <div class="card-content">
+            <label for="name${index}"
+              >${localize(
+                "panels.zones.labels.name",
+                this.hass.language,
+              )}:</label
+            >
+            <input
+              id="name${index}"
+              type="text"
+              .value="${zone.name}"
+              @input="${(e: Event) =>
+                this.handleEditZone(index, {
+                  ...zone,
+                  [ZONE_NAME]: (e.target as HTMLInputElement).value,
+                })}"
+            />
+            <div class="zoneline">
+              <label for="size${index}"
+                >${localize("panels.zones.labels.size", this.hass.language)}
+                (${output_unit(this.config, ZONE_SIZE)}):</label
+              >
+              <input class="shortinput" id="size${index}" type="number""
+              .value="${zone.size}"
+              @input="${(e: Event) =>
+                this.handleEditZone(index, {
+                  ...zone,
+                  [ZONE_SIZE]: parseFloat((e.target as HTMLInputElement).value),
+                })}"
+              />
+            </div>
+            <div class="zoneline">
+              <label for="throughput${index}"
+                >${localize(
+                  "panels.zones.labels.throughput",
+                  this.hass.language,
+                )}
+                (${output_unit(this.config, ZONE_THROUGHPUT)}):</label
+              >
+              <input
+                class="shortinput"
+                id="throughput${index}"
+                type="number"
+                .value="${zone.throughput}"
+                @input="${(e: Event) =>
+                  this.handleEditZone(index, {
+                    ...zone,
+                    [ZONE_THROUGHPUT]: parseFloat(
+                      (e.target as HTMLInputElement).value,
+                    ),
+                  })}"
+              />
+            </div>
+            <div class="zoneline">
+              <label for="drainage_rate${index}"
+                >${localize(
+                  "panels.zones.labels.drainage_rate",
+                  this.hass.language,
+                )}
+                (${output_unit(this.config, ZONE_DRAINAGE_RATE)}):</label
+              >
+              <input
+                class="shortinput"
+                id="drainage_rate${index}"
+                type="number"
+                .value="${zone.drainage_rate}"
+                @input="${(e: Event) =>
+                  this.handleEditZone(index, {
+                    ...zone,
+                    [ZONE_DRAINAGE_RATE]: parseFloat(
+                      (e.target as HTMLInputElement).value,
+                    ),
+                  })}"
+              />
+            </div>
+            <div class="zoneline">
+              <label for="state${index}"
+                >${localize(
+                  "panels.zones.labels.state",
+                  this.hass.language,
+                )}:</label
+              >
+              <select
+                required
+                id="state${index}"
+                @change="${(e: Event) =>
+                  this.handleEditZone(index, {
+                    ...zone,
+                    [ZONE_STATE]: (e.target as HTMLSelectElement)
+                      .value as SmartIrrigationZoneState,
+                    [ZONE_DURATION]: 0,
+                  })}"
+              >
+                <option
+                  value="${SmartIrrigationZoneState.Automatic}"
+                  ?selected="${
+                    zone.state === SmartIrrigationZoneState.Automatic
+                  }"
+                >
+                  ${localize(
+                    "panels.zones.labels.states.automatic",
+                    this.hass.language,
+                  )}
+                </option>
+                <option
+                  value="${SmartIrrigationZoneState.Disabled}"
+                  ?selected="${
+                    zone.state === SmartIrrigationZoneState.Disabled
+                  }"
+                >
+                  ${localize(
+                    "panels.zones.labels.states.disabled",
+                    this.hass.language,
+                  )}
+                </option>
+                <option
+                  value="${SmartIrrigationZoneState.Manual}"
+                  ?selected="${zone.state === SmartIrrigationZoneState.Manual}"
+                >
+                  ${localize(
+                    "panels.zones.labels.states.manual",
+                    this.hass.language,
+                  )}
+                </option>
+              </select>
+              <label for="module${index}"
+                >${localize("common.labels.module", this.hass.language)}:</label
+              >
+
+              <select
+                id="module${index}"
+                @change="${(e: Event) =>
+                  this.handleEditZone(index, {
+                    ...zone,
+                    [ZONE_MODULE]: parseInt(
+                      (e.target as HTMLSelectElement).value,
+                    ),
+                  })}"
+              >
+                ${this.renderTheOptions(this.modules, zone.module)}
+              </select>
+              <label for="module${index}"
+                >${localize(
+                  "panels.zones.labels.mapping",
+                  this.hass.language,
+                )}:</label
+              >
+
+              <select
+                id="mapping${index}"
+                @change="${(e: Event) =>
+                  this.handleEditZone(index, {
+                    ...zone,
+                    [ZONE_MAPPING]: parseInt(
+                      (e.target as HTMLSelectElement).value,
+                    ),
+                  })}"
+              >
+                ${this.renderTheOptions(this.mappings, zone.mapping)}
+              </select>
+            </div>
+            <div class="zoneline">
+              <label for="bucket${index}"
+                >${localize("panels.zones.labels.bucket", this.hass.language)}
+                (${output_unit(this.config, ZONE_BUCKET)}):</label
+              >
+              <input
+                class="shortinput"
+                id="bucket${index}"
+                type="number"
+                .value="${Number(zone.bucket).toFixed(1)}"
+                @input="${(e: Event) =>
+                  this.handleEditZone(index, {
+                    ...zone,
+                    [ZONE_BUCKET]: parseFloat(
+                      (e.target as HTMLInputElement).value,
+                    ),
+                  })}"
+              />
+              <label for="maximum-bucket${index}"
+                >${localize(
+                  "panels.zones.labels.maximum-bucket",
+                  this.hass.language,
+                )}
+                (${output_unit(this.config, ZONE_BUCKET)}):</label
+              >
+              <input
+                class="shortinput"
+                id="maximum-bucket${index}"
+                type="number"
+                .value="${Number(zone.maximum_bucket).toFixed(1)}"
+                @input="${(e: Event) =>
+                  this.handleEditZone(index, {
+                    ...zone,
+                    [ZONE_MAXIMUM_BUCKET]: parseFloat(
+                      (e.target as HTMLInputElement).value,
+                    ),
+                  })}"
+              />
+            </div>
+            <div class="zoneline">
+              <label for="lead_time${index}"
+                >${localize(
+                  "panels.zones.labels.lead-time",
+                  this.hass.language,
+                )}
+                (s):</label
+              >
+              <input
+                class="shortinput"
+                id="lead_time${index}"
+                type="number"
+                .value="${zone.lead_time}"
+                @input="${(e: Event) =>
+                  this.handleEditZone(index, {
+                    ...zone,
+                    [ZONE_LEAD_TIME]: parseInt(
+                      (e.target as HTMLInputElement).value,
+                      10,
+                    ),
+                  })}"
+              />
+            </div>
+            <div class="zoneline">
+              <label for="maximum-duration${index}"
+                >${localize(
+                  "panels.zones.labels.maximum-duration",
+                  this.hass.language,
+                )}
+                (s):</label
+              >
+              <input
+                class="shortinput"
+                id="maximum-duration${index}"
+                type="number"
+                .value="${zone.maximum_duration}"
+                @input="${(e: Event) =>
+                  this.handleEditZone(index, {
+                    ...zone,
+                    [ZONE_MAXIMUM_DURATION]: parseInt(
+                      (e.target as HTMLInputElement).value,
+                      10,
+                    ),
+                  })}"
+              />
+            </div>
+            <div class="zoneline">
+              <label for="multiplier${index}"
+                >${localize(
+                  "panels.zones.labels.multiplier",
+                  this.hass.language,
+                )}:</label
+              >
+              <input
+                class="shortinput"
+                id="multiplier${index}"
+                type="number"
+                .value="${zone.multiplier}"
+                @input="${(e: Event) =>
+                  this.handleEditZone(index, {
+                    ...zone,
+                    [ZONE_MULTIPLIER]: parseFloat(
+                      (e.target as HTMLInputElement).value,
+                    ),
+                  })}"
+              />
+              <label for="duration${index}"
+                >${localize("panels.zones.labels.duration", this.hass.language)}
+                (${UNIT_SECONDS}):</label
+              >
+              <input
+                class="shortinput"
+                id="duration${index}"
+                type="number"
+                .value="${zone.duration}"
+                ?readonly="${
+                  zone.state === SmartIrrigationZoneState.Disabled ||
+                  zone.state === SmartIrrigationZoneState.Automatic
+                }"
+                @input="${(e: Event) =>
+                  this.handleEditZone(index, {
+                    ...zone,
+                    [ZONE_DURATION]: parseInt(
+                      (e.target as HTMLInputElement).value,
+                      10,
+                    ),
+                  })}"
+              />
+            </div>
+            <div class="action-buttons">
+              <div class="action-buttons-left">
+                ${update_button_to_show}
+                ${calculation_button_to_show}
+                ${information_button_to_show}
+              </div>
+              <div class="action-buttons-right">
+                ${reset_bucket_button_to_show}
+                ${weather_info_button_to_show}
+                ${calendar_button_to_show}
+                ${delete_button_to_show}
+              </div>
+            </div>
+            <div class="zoneline">
+              <div>
+                <label class="hidden" id="calcresults${index}"
+                  >${unsafeHTML("<br/>" + zone.explanation)}</label
+                >
+              </div>
+            </div>
+            <div id="calendar-section-${zone.id}" hidden>
+              ${this.renderWateringCalendar(zone)}
+            </div>
+            <div id="weather-section-${zone.id}" hidden>
+              ${this.renderWeatherRecords(zone)}
+            </div>
+          </div>
+        </ha-card>
+      `;
+    }
+  }
+
+  toggleExplanation(index: number) {
+    const el = this.shadowRoot?.querySelector("#calcresults" + index);
+    //const bt = this.shadowRoot?.querySelector("#showcalcresults" + index);
+    //if (!el || !bt) {
+    if (!el) {
+      return;
+    } else {
+      if (el.className != "hidden") {
+        el.className = "hidden";
+        //bt.textContent = "Show calculation explanation";
+      } else {
+        el.className = "explanation";
+        //bt.textContent = "Hide explanation";
+      }
+    }
+  }
+
+  render(): TemplateResult {
+    if (!this.hass) {
+      return html``;
+    }
+
+    if (this.isLoading) {
+      return html`
+        <ha-card header="${localize("panels.zones.title", this.hass.language)}">
+          <div class="card-content">
+            ${localize(
+              "common.loading-messages.general",
+              this.hass.language,
+            )}...
+          </div>
+        </ha-card>
+      `;
+    }
+
+    return html`
+      <ha-card header="${localize("panels.zones.title", this.hass.language)}">
+        <div class="card-content">
+          ${localize("panels.zones.description", this.hass.language)}
+        </div>
+      </ha-card>
+
+      <ha-card
+        header="${localize(
+          "panels.zones.cards.add-zone.header",
+          this.hass.language,
+        )}"
+      >
+        <div class="card-content">
+          <div class="zoneline">
+            <label for="nameInput"
+              >${localize(
+                "panels.zones.labels.name",
+                this.hass.language,
+              )}:</label
+            >
+            <input
+              id="nameInput"
+              type="text"
+              @focus="${this.handleZoneFormFocus}"
+              @blur="${this.handleZoneFormBlur}"
+            />
+          </div>
+          <div class="zoneline">
+            <label for="sizeInput"
+              >${localize(
+                "panels.zones.labels.size",
+                this.hass.language,
+              )}:</label
+            >
+            <input
+              id="sizeInput"
+              type="number"
+              @focus="${this.handleZoneFormFocus}"
+              @blur="${this.handleZoneFormBlur}"
+            />
+          </div>
+          <div class="zoneline">
+            <label for="throughputInput"
+              >${localize(
+                "panels.zones.labels.throughput",
+                this.hass.language,
+              )}:</label
+            >
+            <input
+              id="throughputInput"
+              type="number"
+              @focus="${this.handleZoneFormFocus}"
+              @blur="${this.handleZoneFormBlur}"
+            />
+          </div>
+          <div class="zoneline">
+            <span></span>
+            <button @click="${this.handleAddZone}" ?disabled="${this.isSaving}">
+              ${this.isSaving
+                ? localize("common.saving-messages.adding", this.hass.language)
+                : localize(
+                    "panels.zones.cards.add-zone.actions.add",
+                    this.hass.language,
+                  )}
+            </button>
+          </div>
+        </div>
+      </ha-card>
+
+      <ha-card
+        header="${localize(
+          "panels.zones.cards.zone-actions.header",
+          this.hass.language,
+        )}"
+      >
+        <div class="card-content">
+          <div class="action-buttons">
+            <button
+              @click="${this.handleCalculateAllZones}"
+              ?disabled="${this.isSaving}"
+            >
+              ${localize(
+                "panels.zones.cards.zone-actions.actions.calculate-all",
+                this.hass.language,
+              )}
+            </button>
+            <button
+              @click="${this.handleUpdateAllZones}"
+              ?disabled="${this.isSaving}"
+            >
+              ${localize(
+                "panels.zones.cards.zone-actions.actions.update-all",
+                this.hass.language,
+              )}
+            </button>
+            <button
+              @click="${this.handleResetAllBuckets}"
+              ?disabled="${this.isSaving}"
+            >
+              ${localize(
+                "panels.zones.cards.zone-actions.actions.reset-all-buckets",
+                this.hass.language,
+              )}
+            </button>
+            <button
+              @click="${this.handleClearAllWeatherdata}"
+              ?disabled="${this.isSaving}"
+            >
+              ${localize(
+                "panels.zones.cards.zone-actions.actions.clear-all-weatherdata",
+                this.hass.language,
+              )}
+            </button>
+          </div>
+        </div>
+      </ha-card>
+
+      ${Object.entries(this.zones).map(([key, value]) =>
+        this.renderZone(value, parseInt(key)),
+      )}
+    `;
+  }
+
+  disconnectedCallback() {
+    super.disconnectedCallback();
+    // Clean up global debounce timer
+    if (this.globalDebounceTimer) {
+      clearTimeout(this.globalDebounceTimer);
+      this.globalDebounceTimer = null;
+    }
+
+    // Clear the zone cache
+    this.zoneCache.clear();
+    // Clear zone creation state when component is disconnected
+    this.isCreatingZone = false;
+  }
+
+  /*
+  ${Object.entries(this.zones).map(([key, value]) =>
+            this.renderZone(value, value["id"])
+          )}
+          */
+
+  static get styles(): CSSResultGroup {
+    return css`
+      ${globalStyle}/* View-specific styles only - most common styles are now in globalStyle */
+    `;
+  }
+}