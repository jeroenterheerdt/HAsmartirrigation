"""The Smart Irrigation Integration."""

import contextlib
<<<<<<< HEAD
=======
import datetime
>>>>>>> 0434299a
import logging
import math
import re
import statistics
<<<<<<< HEAD
from datetime import datetime, timedelta
=======
from datetime import timedelta
>>>>>>> 0434299a

from homeassistant.components.sensor import DOMAIN as PLATFORM
from homeassistant.config_entries import ConfigEntry
from homeassistant.const import (
    CONF_ELEVATION,
    CONF_LATITUDE,
    CONF_LONGITUDE,
    STATE_UNAVAILABLE,
    STATE_UNKNOWN,
)
from homeassistant.core import Event, HomeAssistant, State, asyncio, callback
from homeassistant.helpers import config_validation as cv
from homeassistant.helpers import device_registry as dr
from homeassistant.helpers import entity_registry as er
from homeassistant.helpers.aiohttp_client import async_get_clientsession
from homeassistant.helpers.dispatcher import (
    async_dispatcher_connect,
    async_dispatcher_send,
)
from homeassistant.helpers.event import (
    async_call_later,
    async_track_point_in_utc_time,
    async_track_state_change_event,
    async_track_sunrise,
    async_track_sunset,
    async_track_time_change,
    async_track_time_interval,
)
from homeassistant.helpers.update_coordinator import DataUpdateCoordinator
from homeassistant.util.unit_system import METRIC_SYSTEM

from . import const
from .helpers import (
    altitudeToPressure,
    check_time,
    convert_between,
    convert_mapping_to_metric,
    find_next_solar_azimuth_time,
    loadModules,
    normalize_azimuth_angle,
    parse_datetime,
    relative_to_absolute_pressure,
)
from .localize import localize
from .panel import async_register_panel, remove_panel
<<<<<<< HEAD
from .store import SmartIrrigationStorage, async_get_registry
from .weathermodules.KNMIClient import KNMIClient
=======
from .scheduler import RecurringScheduleManager, SeasonalAdjustmentManager
from .irrigation_unlimited import IrrigationUnlimitedIntegration
from .store import async_get_registry
>>>>>>> 0434299a
from .weathermodules.OWMClient import OWMClient
from .weathermodules.PirateWeatherClient import PirateWeatherClient
from .websockets import async_register_websockets

_LOGGER = logging.getLogger(__name__)

CONFIG_SCHEMA = cv.config_entry_only_config_schema(const.DOMAIN)


async def async_setup(hass: HomeAssistant, config):
    """Track states and offer events for sensors."""
    return True


async def handle_core_config_change(hass: HomeAssistant, event):
    """Handle Home Assistant core configuration changes, specifically unit system changes."""
    if const.DOMAIN not in hass.data or "coordinator" not in hass.data[const.DOMAIN]:
        return
    
    # Check if unit system has changed by comparing current vs coordinator's cached unit system
    coordinator = hass.data[const.DOMAIN]["coordinator"]
    current_unit_system = hass.config.units
    
    # Store the previous unit system in coordinator if not already stored
    if not hasattr(coordinator, '_previous_unit_system'):
        coordinator._previous_unit_system = current_unit_system
        return
    
    # Check if unit system actually changed
    if coordinator._previous_unit_system != current_unit_system:
        _LOGGER.info(
            "Home Assistant unit system changed from %s to %s, updating Smart Irrigation",
            coordinator._previous_unit_system.name,
            current_unit_system.name
        )
        
        # Update coordinator's cached unit system
        coordinator._previous_unit_system = current_unit_system
        
        # Trigger unit system update
        await coordinator.async_handle_unit_system_change()
    else:
        _LOGGER.debug("Core config updated but unit system unchanged")


async def async_setup_entry(hass: HomeAssistant, entry: ConfigEntry):
    """Set up Smart Irrigation from a config entry."""
    session = async_get_clientsession(hass)

    store = await async_get_registry(hass)
    # store Weather Service info in hass.data
    hass.data.setdefault(const.DOMAIN, {})
    # load store info into hass.data[const.DOMAIN]
    config = await store.async_get_config()
    hass.data[const.DOMAIN][const.CONF_USE_WEATHER_SERVICE] = config.get(
        const.CONF_USE_WEATHER_SERVICE, const.CONF_DEFAULT_USE_WEATHER_SERVICE
    )
    hass.data[const.DOMAIN][const.CONF_WEATHER_SERVICE] = config.get(
        const.CONF_WEATHER_SERVICE, const.CONF_DEFAULT_WEATHER_SERVICE
    )

    # check the entry to see if it matches up, if not, set it.
    if const.CONF_USE_WEATHER_SERVICE in entry.data:
        hass.data[const.DOMAIN][const.CONF_USE_WEATHER_SERVICE] = entry.data.get(
            const.CONF_USE_WEATHER_SERVICE
        )
        if hass.data[const.DOMAIN][const.CONF_USE_WEATHER_SERVICE]:
            if const.CONF_WEATHER_SERVICE in entry.data:
                hass.data[const.DOMAIN][const.CONF_WEATHER_SERVICE] = entry.data.get(
                    const.CONF_WEATHER_SERVICE
                )
            if const.CONF_WEATHER_SERVICE_API_KEY in entry.data:
                hass.data[const.DOMAIN][const.CONF_WEATHER_SERVICE_API_KEY] = (
                    entry.data.get(const.CONF_WEATHER_SERVICE_API_KEY).strip()
                )
            hass.data[const.DOMAIN][const.CONF_WEATHER_SERVICE_API_VERSION] = (
                entry.data.get(const.CONF_WEATHER_SERVICE_API_VERSION)
            )
    # check for OWM config and migrate accordingly
    if entry.data.get("use_owm"):
        if "owm_api_key" in entry.data:
            hass.data[const.DOMAIN][const.CONF_WEATHER_SERVICE_API_KEY] = entry.data[
                "owm_api_key"
            ]
    # logic here is: if options are set that do not agree with the data settings, use the options
    # handle options flow data
    if const.CONF_USE_WEATHER_SERVICE in entry.options and entry.options.get(
        const.CONF_USE_WEATHER_SERVICE
    ) != entry.data.get(const.CONF_USE_WEATHER_SERVICE):
        hass.data[const.DOMAIN][const.CONF_USE_WEATHER_SERVICE] = entry.options.get(
            const.CONF_USE_WEATHER_SERVICE
        )
        if const.CONF_WEATHER_SERVICE in entry.options:
            hass.data[const.DOMAIN][const.CONF_WEATHER_SERVICE] = entry.options.get(
                const.CONF_WEATHER_SERVICE
            )
        if const.CONF_WEATHER_SERVICE_API_KEY in entry.options:
            hass.data[const.DOMAIN][const.CONF_WEATHER_SERVICE_API_KEY] = (
                entry.options.get(const.CONF_WEATHER_SERVICE_API_KEY)
            )
            if hass.data[const.DOMAIN][const.CONF_WEATHER_SERVICE_API_KEY] is not None:
                hass.data[const.DOMAIN][const.CONF_WEATHER_SERVICE_API_KEY] = hass.data[
                    const.DOMAIN
                ][const.CONF_WEATHER_SERVICE_API_KEY].strip()
        if const.CONF_WEATHER_SERVICE_API_VERSION in entry.options:
            hass.data[const.DOMAIN][const.CONF_WEATHER_SERVICE_API_VERSION] = (
                entry.options.get(const.CONF_WEATHER_SERVICE_API_VERSION)
            )

    # Removed because of addition of other weather services than OWM
    # check if API version is 2.5, force it to be 3.0. API keys should still be valid.
    # if const.CONF_WEATHER_SERVICE_API_VERSION in hass.data[const.DOMAIN]:
    #    if hass.data[const.DOMAIN][const.CONF_WEATHER_SERVICE_API_VERSION] == "2.5":
    #        hass.data[const.DOMAIN][const.CONF_WEATHER_SERVICE_API_VERSION] = "3.0"
    coordinator = SmartIrrigationCoordinator(hass, session, entry, store)

    device_registry = dr.async_get(hass)
    device_registry.async_get_or_create(
        config_entry_id=entry.entry_id,
        identifiers={(const.DOMAIN, coordinator.id)},
        name=const.NAME,
        model=const.NAME,
        sw_version=const.VERSION,
        manufacturer=const.MANUFACTURER,
    )

    hass.data[const.DOMAIN]["coordinator"] = coordinator
    hass.data[const.DOMAIN]["zones"] = {}

    # Set up unit system change listener
    coordinator._previous_unit_system = hass.config.units
    hass.bus.async_listen("core_config_updated", lambda event: handle_core_config_change(hass, event))
    _LOGGER.info("Registered listener for Home Assistant core config changes (unit system)")

    # make sure we capture the use_owm state
    await store.async_update_config(
        {const.CONF_USE_WEATHER_SERVICE: coordinator.use_weather_service}
    )

    if entry.unique_id is None:
        hass.config_entries.async_update_entry(entry, unique_id=coordinator.id, data={})

    _LOGGER.info("Calling async_forward_entry_setups")
    await hass.config_entries.async_forward_entry_setups(entry, [PLATFORM])
    _LOGGER.info("Finished calling async_forward_entry_setups")
    # update listener for options flow
    entry.async_on_unload(entry.add_update_listener(options_update_listener))

    # Register the panel (frontend)
    await async_register_panel(hass)

    # Websocket support
    await async_register_websockets(hass)

    # Register custom services
    register_services(hass)

    # Finish up by setting factory defaults if needed for zones, mappings and modules
    await store.set_up_factory_defaults()

    # Initialize enhanced scheduling managers
    await coordinator.recurring_schedule_manager.async_load_schedules()
    await coordinator.seasonal_adjustment_manager.async_load_adjustments() 
    await coordinator.irrigation_unlimited_integration.async_initialize()

    await coordinator.update_subscriptions()
    return True


async def options_update_listener(hass: HomeAssistant, config_entry):
    """Handle options update."""
    # copy the api key and version to the hass data
    if const.DOMAIN in hass.data:
        hass.data[const.DOMAIN][const.CONF_USE_WEATHER_SERVICE] = (
            config_entry.options.get(const.CONF_USE_WEATHER_SERVICE)
        )
        if hass.data[const.DOMAIN][const.CONF_USE_WEATHER_SERVICE]:
            if const.CONF_WEATHER_SERVICE in config_entry.options:
                hass.data[const.DOMAIN][const.CONF_WEATHER_SERVICE] = (
                    config_entry.options.get(const.CONF_WEATHER_SERVICE)
                )
            if const.CONF_WEATHER_SERVICE_API_KEY in config_entry.options:
                hass.data[const.DOMAIN][const.CONF_WEATHER_SERVICE_API_KEY] = (
                    config_entry.options.get(const.CONF_WEATHER_SERVICE_API_KEY).strip()
                )
            hass.data[const.DOMAIN][const.CONF_WEATHER_SERVICE_API_VERSION] = (
                config_entry.options.get(const.CONF_WEATHER_SERVICE_API_VERSION)
            )
        else:
            hass.data[const.DOMAIN][const.CONF_WEATHER_SERVICE] = None
            hass.data[const.DOMAIN][const.CONF_WEATHER_SERVICE_API_KEY] = None
            hass.data[const.DOMAIN][const.CONF_WEATHER_SERVICE_API_VERSION] = None
        await hass.config_entries.async_reload(config_entry.entry_id)


async def async_unload_entry(hass: HomeAssistant, entry):
    """Unload Smart Irrigation config entry."""
    unload_ok = all(
        await asyncio.gather(
            *[hass.config_entries.async_forward_entry_unload(entry, PLATFORM)]
        )
    )
    if not unload_ok:
        return False

    remove_panel(hass)
    coordinator = hass.data[const.DOMAIN]["coordinator"]
    await coordinator.async_unload()
    return True


async def async_remove_entry(hass: HomeAssistant, entry):
    """Remove Smart Irrigation config entry."""
    remove_panel(hass)
    if const.DOMAIN in hass.data:
        if "coordinator" in hass.data[const.DOMAIN]:
            coordinator = hass.data[const.DOMAIN]["coordinator"]
            await coordinator.async_delete_config()
        del hass.data[const.DOMAIN]


class SmartIrrigationError(Exception):
    """Exception raised for errors in the Smart Irrigation integration."""


class SmartIrrigationCoordinator(DataUpdateCoordinator):
    """Define an object to hold Smart Irrigation device."""

    def __init__(
        self, hass: HomeAssistant, session, entry, store: SmartIrrigationStorage
    ) -> None:
        """Initialize."""
        self.id = entry.unique_id
        self.hass = hass
        self.entry = entry
        self.store = store
        self.use_weather_service = hass.data[const.DOMAIN][
            const.CONF_USE_WEATHER_SERVICE
        ]

        self.weather_service = hass.data[const.DOMAIN].get(
            const.CONF_WEATHER_SERVICE, None
        )
        self._WeatherServiceClient = None
        if self.use_weather_service:
            # Get effective coordinates before creating weather service clients
            effective_lat, effective_lon, effective_elev = (
                self._get_effective_coordinates()
            )

            if self.weather_service == const.CONF_WEATHER_SERVICE_OWM:
                self._WeatherServiceClient = OWMClient(
                    api_key=hass.data[const.DOMAIN][const.CONF_WEATHER_SERVICE_API_KEY],
                    api_version=hass.data[const.DOMAIN].get(
                        const.CONF_WEATHER_SERVICE_API_VERSION
                    ),
                    latitude=effective_lat,
                    longitude=effective_lon,
                    elevation=effective_elev,
                )
            elif self.weather_service == const.CONF_WEATHER_SERVICE_PW:
                self._WeatherServiceClient = PirateWeatherClient(
                    api_key=hass.data[const.DOMAIN][const.CONF_WEATHER_SERVICE_API_KEY],
                    api_version="1",
                    latitude=effective_lat,
                    longitude=effective_lon,
                    elevation=effective_elev,
                )

        # Initialize coordinates for weather services and other features
        (
            self._effective_latitude,
            self._effective_longitude,
            self._effective_elevation,
        ) = self._get_effective_coordinates()

        # Keep latitude and elevation properties for backward compatibility
        self._latitude = self._effective_latitude
        self._elevation = self._effective_elevation

        self._subscriptions = []

        self._subscriptions.append(
            async_dispatcher_connect(
                hass,
                const.DOMAIN + "_platform_loaded",
                self.setup_SmartIrrigation_entities,
            )
        )
        self._track_auto_calc_time_unsub = None
        self._track_auto_update_time_unsub = None
        self._track_auto_clear_time_unsub = None
        self._track_sunrise_event_unsub = None
        self._track_irrigation_triggers_unsub = []  # List to track multiple triggers
        self._track_midnight_time_unsub = None
        self._debounced_update_cancel = None
        # set up auto calc time and auto update time from data
        the_config = self.store.get_config()
        the_config[const.CONF_USE_WEATHER_SERVICE] = self.use_weather_service
        the_config[const.CONF_WEATHER_SERVICE] = self.weather_service
        if the_config[const.CONF_AUTO_UPDATE_ENABLED]:
            # Fire-and-forget: schedule auto update timer setup in background
            hass.loop.create_task(self.set_up_auto_update_time(the_config))
        if the_config[const.CONF_AUTO_CALC_ENABLED]:
            # Fire-and-forget: schedule auto calc timer setup in background
            hass.loop.create_task(self.set_up_auto_calc_time(the_config))
        if the_config[const.CONF_AUTO_CLEAR_ENABLED]:
            # Fire-and-forget: schedule auto clear timer setup in background
            hass.loop.create_task(self.set_up_auto_clear_time(the_config))
        if the_config[const.START_EVENT_FIRED_TODAY]:
            self._start_event_fired_today = True
        else:
            self._start_event_fired_today = False

        # Initialize enhanced scheduling managers
        self.recurring_schedule_manager = RecurringScheduleManager(hass, self)
        self.seasonal_adjustment_manager = SeasonalAdjustmentManager(hass, self)
        self.irrigation_unlimited_integration = IrrigationUnlimitedIntegration(hass, self)

        # WIP v2024.6.X:
        # experiment with subscriptions on sensors
        self._sensor_subscriptions = []
        self._sensors_to_subscribe_to = []

        # set up sunrise tracking
        _LOGGER.debug("calling register start event from init")
        # Fire-and-forget: register start event tracking in background
        asyncio.create_task(self.register_start_event())

        # set up midnight tracking
        self._track_midnight_time_unsub = async_track_time_change(
            hass, self._reset_event_fired_today, 0, 0, 0
        )

        super().__init__(hass, _LOGGER, name=const.DOMAIN)

    def _get_config_value(self, key: str, default_value):
        """Get configuration value from Home Assistant config, entry data, or options with fallback to default.

        Args:
            key: Configuration key to look up (e.g., CONF_LATITUDE, CONF_ELEVATION)
            default_value: Default value to use if not found anywhere

        Returns:
            The configuration value or default_value if not found

        """
        # Try Home Assistant config first (most reliable)
        value = self.hass.config.as_dict().get(key)
        if value is not None:
            return value

        # Try config entry data
        if hasattr(self.entry, "data") and key in self.entry.data:
            return self.entry.data[key]

        # Try config entry options
        if hasattr(self.entry, "options") and key in self.entry.options:
            return self.entry.options[key]

        # Fall back to default
        return default_value

    def _get_effective_coordinates(self):
        """Get the effective coordinates to use for weather services and calculations.

        Returns manual coordinates if enabled, otherwise falls back to Home Assistant config.

        Returns:
            tuple: (latitude, longitude, elevation)

        """
        # Check if manual coordinates are enabled
        manual_enabled = self._get_config_value(
            const.CONF_MANUAL_COORDINATES_ENABLED, False
        )

        if manual_enabled:
            # Use manual coordinates
            latitude = self._get_config_value(const.CONF_MANUAL_LATITUDE, None)
            longitude = self._get_config_value(const.CONF_MANUAL_LONGITUDE, None)
            elevation = self._get_config_value(const.CONF_MANUAL_ELEVATION, 0)

            if latitude is not None and longitude is not None:
                _LOGGER.info(
                    "Using manual coordinates: lat=%.6f, lon=%.6f, elevation=%sm",
                    latitude,
                    longitude,
                    elevation,
                )
                return latitude, longitude, elevation
            _LOGGER.warning(
                "Manual coordinates enabled but latitude or longitude not set, falling back to Home Assistant config"
            )

        # Fall back to Home Assistant configuration
        ha_lat = self.hass.config.as_dict().get(CONF_LATITUDE, 45.0)
        ha_lon = self.hass.config.as_dict().get(CONF_LONGITUDE, 0.0)
        ha_elev = self.hass.config.as_dict().get(CONF_ELEVATION, 0)

        _LOGGER.info(
            "Using Home Assistant coordinates: lat=%.6f, lon=%.6f, elevation=%sm",
            ha_lat,
            ha_lon,
            ha_elev,
        )

        # Log warnings for default coordinates
        if ha_lat == 45.0 and self.hass.config.as_dict().get(CONF_LATITUDE) is None:
            _LOGGER.warning(
                "Latitude not configured in Home Assistant, using default latitude of 45.0"
            )
        if ha_elev == 0 and self.hass.config.as_dict().get(CONF_ELEVATION) is None:
            _LOGGER.warning(
                "Elevation not configured in Home Assistant, using default elevation of 0m"
            )

        return ha_lat, ha_lon, ha_elev

    async def setup_SmartIrrigation_entities(self):  # noqa: D102
        zones = await self.store.async_get_zones()

        for zone in zones:
            # self.async_create_zone(zone)
            async_dispatcher_send(self.hass, const.DOMAIN + "_register_entity", zone)

    async def async_handle_unit_system_change(self):
        """Handle changes to the Home Assistant unit system."""
        _LOGGER.info("Processing unit system change for Smart Irrigation")
        
        # Update sensor entities to refresh their unit display
        async_dispatcher_send(self.hass, const.DOMAIN + "_unit_system_changed")
        
        # Update frontend/websocket clients
        async_dispatcher_send(self.hass, const.DOMAIN + "_update_frontend")
        
        _LOGGER.info("Unit system change processing complete")

    async def async_update_config(self, data):  # noqa: D102
        _LOGGER.debug("[async_update_config]: config changed: %s", data)

        # Handle precipitation threshold unit conversion
        # Always store internally in mm, but convert from user units if needed
        if const.CONF_PRECIPITATION_THRESHOLD_MM in data:
            threshold_value = data[const.CONF_PRECIPITATION_THRESHOLD_MM]
            if threshold_value is not None:
                # Check if HA is in metric or imperial mode
                ha_config_is_metric = self.hass.config.units is METRIC_SYSTEM
                if not ha_config_is_metric:
                    # User is in imperial mode, so convert from inches to mm for internal storage
                    threshold_mm = convert_between(
                        const.UNIT_INCH, const.UNIT_MM, threshold_value
                    )
                    data[const.CONF_PRECIPITATION_THRESHOLD_MM] = threshold_mm
                    _LOGGER.debug(
                        "Converted precipitation threshold from %.2f inches to %.2f mm for internal storage",
                        threshold_value,
                        threshold_mm,
                    )
                else:
                    # User is in metric mode, value is already in mm
                    _LOGGER.debug(
                        "Precipitation threshold %.2f mm stored directly (metric mode)",
                        threshold_value,
                    )

        # handle auto calc changes
        await self.set_up_auto_calc_time(data)
        # handle auto update changes, includings updating OWMClient cache settings
        await self.set_up_auto_update_time(data)
        # handle auto clear changes
        await self.set_up_auto_clear_time(data)
        await self.store.async_update_config(data)
        async_dispatcher_send(self.hass, const.DOMAIN + "_config_updated")

    async def set_up_auto_update_time(self, data):  # noqa: D102
        # WIP v2024.6.X:
        # experiment to use subscriptions to catch all updates instead of just on a time schedule
        await self.update_subscriptions(data)
        if data[const.CONF_AUTO_UPDATE_ENABLED]:
            # CONF_AUTO_UPDATE_SCHEDULE: minute, hour, day
            # CONF_AUTO_UPDATE_INTERVAL: X
            # CONF_AUTO_UPDATE_TIME: first update time
            # 2023.9.0-beta14 experiment: ignore auto update time. Instead do a delay?

            # if check_time(data[const.CONF_AUTO_UPDATE_TIME]):
            # first auto update time is valid
            # update only the actual changed value: auto update time
            #    timesplit = data[const.CONF_AUTO_UPDATE_TIME].split(":")
            #    if self._track_auto_update_time_unsub:
            #        self._track_auto_update_time_unsub()
            #    self._track_auto_update_time_unsub = async_track_time_change(
            #        self.hass,
            #        self._async_track_update_time,
            #        hour=timesplit[0],
            #        minute=timesplit[1],
            #        second=0
            #    )
            #    _LOGGER.info("Scheduled auto update first time update for {}".format(data[const.CONF_AUTO_UPDATE_TIME]))
            # else:
            #    _LOGGER.warning("Schedule auto update time is not valid: {}".format(data[const.CONF_AUTO_UPDATE_TIME]))
            #    raise ValueError("Time is not a valid time")
            # call update track time after waiting [update_delay] seconds

            delay = 0
            if const.CONF_AUTO_UPDATE_DELAY in data:
                if int(data[const.CONF_AUTO_UPDATE_DELAY]) > 0:
                    delay = int(data[const.CONF_AUTO_UPDATE_DELAY])
                    _LOGGER.info("Delaying auto update with %s seconds", delay)
            async_call_later(
                self.hass, timedelta(seconds=delay), self.track_update_time
            )
        elif self._track_auto_update_time_unsub:
            self._track_auto_update_time_unsub()
            self._track_auto_update_time_unsub = None
            await self.store.async_update_config(data)

    async def update_subscriptions(self, config=None):
        """Update sensor subscriptions for Smart Irrigation coordinator."""
        # WIP v2024.6.X: move to subscriptions
        # remove all existing sensor subscriptions
        _LOGGER.debug("[update_subscriptions]: removing all sensor subscriptions")
        for s in self._sensor_subscriptions:
            with contextlib.suppress(Exception):
                s()

        # reset last calculation data
        mappings = await self.store.async_get_mappings()
        async with asyncio.TaskGroup() as tg:
            for mapping in mappings:
                mapping[const.MAPPING_DATA_LAST_CALCULATION] = {}
                tg.create_task(
                    self.store.async_update_mapping(
                        mapping[const.MAPPING_ID],
                        {const.MAPPING_DATA_LAST_CALCULATION: {}},
                    )
                )

        # check if continuous updates are enabled, if not, skip this
        # and log a debug message
        if config is None:
            config = await self.store.async_get_config()
        if not config.get(const.CONF_CONTINUOUS_UPDATES):
            _LOGGER.debug(
                "[update_subscriptions]: continuous updates are disabled, skipping"
            )
            return

        # subscribe to all sensors
        self._sensors_to_subscribe_to = await self.get_sensors_to_subscribe_to()

        if self._sensors_to_subscribe_to is not None:
            for s in self._sensors_to_subscribe_to:
                _LOGGER.debug("[update_subscriptions]: subscribing to %s", s)
                self._sensor_subscriptions.append(
                    async_track_state_change_event(
                        self.hass,
                        s,
                        self.async_sensor_state_changed,
                    )
                )

    async def get_sensors_to_subscribe_to(self):
        """Return a list of sensor entity IDs to subscribe to for state changes."""
        zones = await self.store.async_get_zones()
        mappings = await self._get_unique_mappings_for_automatic_zones(zones)
        sensors_to_subscribe_to = []
        # loop over the mappings and store sensor data
        for mapping_id in mappings:
            (
                owm_in_mapping,
                sensor_in_mapping,
                static_in_mapping,
            ) = self.check_mapping_sources(mapping_id=mapping_id)
            mapping = self.store.get_mapping(mapping_id)
            _LOGGER.debug(
                "[get_sensors_to_subscribe_to]: mapping %s: %s",
                mapping_id,
                mapping[const.MAPPING_MAPPINGS], # TODO: this errors if mapping is None
            )
            if sensor_in_mapping:
                for key, the_map in mapping[const.MAPPING_MAPPINGS].items():
                    _LOGGER.debug("[get_sensors_to_subscribe_to]: %s %s", key, the_map)
                    if not isinstance(the_map, str):
                        if the_map.get(
                            const.MAPPING_CONF_SOURCE
                        ) == const.MAPPING_CONF_SOURCE_SENSOR and the_map.get(
                            const.MAPPING_CONF_SENSOR
                        ):
                            # this mapping maps to a sensor, so retrieve its value from HA
                            if (
                                the_map.get(const.MAPPING_CONF_SENSOR)
                                not in sensors_to_subscribe_to
                            ):
                                sensors_to_subscribe_to.append(
                                    the_map.get(const.MAPPING_CONF_SENSOR)
                                )
                            else:
                                _LOGGER.debug(
                                    "[get_sensors_to_subscribe_to]: already added"
                                )
                        else:
                            _LOGGER.debug(
                                "[get_sensors_to_subscribe_to]: not mapped to a sensor"
                            )
                    else:
                        _LOGGER.debug(
                            "[get_sensors_to_subscribe_to]: the_map is a str, skipping"
                        )
            else:
                _LOGGER.debug("[get_sensors_to_subscribe_to]: sensor not in mapping")

        return sensors_to_subscribe_to

    async def async_sensor_state_changed(
        self, event: Event
    ) -> None:  # old signature: entity, old_state, new_state):
        """Handle a sensor state change event."""
        timestamp = datetime.now()

        # old_state_obj = event.data.get("old_state")
        new_state_obj: State | None = event.data.get("new_state")
        if new_state_obj is None:
            return
        entity = event.data.get("entity_id")
        the_new_state = new_state_obj.state

        # ignore states that don't have an actual value
        if new_state_obj.state in [None, STATE_UNKNOWN, STATE_UNAVAILABLE]:
            _LOGGER.debug(
                "[async_sensor_state_changed]: new state for %s is %s, ignoring",
                entity,
                the_new_state,
            )
            return
        _LOGGER.debug(
            "[async_sensor_state_changed]: new state for %s is %s",
            entity,
            the_new_state,
        )

        # get sensor debounce time from config
        debounce = 0
        the_config = await self.store.async_get_config()
        if the_config[const.CONF_SENSOR_DEBOUNCE]:
            debounce = int(the_config[const.CONF_SENSOR_DEBOUNCE])
            _LOGGER.debug(
                "[async_sensor_state_changed]: sensor debounce is %s ms", debounce
            )

        # get the mapping that uses this sensor
        mappings = await self.store.async_get_mappings()
        for mapping in mappings:
            if not mapping.get(const.MAPPING_MAPPINGS):
                continue
            for key, val in mapping.get(const.MAPPING_MAPPINGS).items():
                if isinstance(val, str) or val.get(const.MAPPING_CONF_SENSOR) != entity:
                    continue

                # add the mapping data with the new sensor value
                # conversion to metric
                mapping_data = mapping.get(const.MAPPING_DATA) or []
                mapping_data.append(
                    {
                        key: convert_mapping_to_metric(
                            float(the_new_state),
                            key,
                            val.get(const.MAPPING_CONF_UNIT),
                            self.hass.config.units is METRIC_SYSTEM,
                        ),
                        const.RETRIEVED_AT: timestamp,
                    }
                )
                # store the value in the last entry
                data_last_entry = mapping.get(const.MAPPING_DATA_LAST_ENTRY)
                if data_last_entry is None:
                    data_last_entry = {}
                data_last_entry[key] = mapping_data[-1][key]
                changes = {
                    const.MAPPING_DATA: mapping_data,
                    const.MAPPING_DATA_LAST_ENTRY: data_last_entry,
                }
                await self.store.async_update_mapping(mapping.get(const.MAPPING_ID), changes)
                _LOGGER.debug(
                    "[async_sensor_state_changed]: updated sensor group %s %s",
                    mapping.get(const.MAPPING_ID),
                    key,
                )

            mapping_id = mapping.get(const.MAPPING_ID)
            if debounce > 0:
                # Cancel any previously scheduled update
                if self._debounced_update_cancel:
                    _LOGGER.debug(
                        "[async_sensor_state_changed]: cancelling previously scheduled update"
                    )
                    self._debounced_update_cancel()

                # Schedule the update
                _LOGGER.debug(
                    "[async_sensor_state_changed]: scheduling update in %s ms", debounce
                )
                self._debounced_update_cancel = async_call_later(
                    self.hass,
                    timedelta(milliseconds=debounce),
                    # This callback may run off-loop, so use call_soon_threadsafe
                    lambda now, mid=mapping_id: self.hass.loop.call_soon_threadsafe(
                        self.hass.async_create_task,
                        self.async_continuous_update_for_mapping(mid),
                    ),
                )
            else:
                _LOGGER.debug(
                    "[async_sensor_state_changed]: no debounce, doing update now"
                )
                await self.async_continuous_update_for_mapping(mapping_id)

    async def async_continuous_update_for_mapping(self, mapping_id):
        """Perform a continuous update for a specific mapping if it does not use a weather service.

        Args:
            mapping_id: The ID of the mapping to update.

        This method checks if the mapping uses a weather service to avoid unnecessary API calls,
        and if not, updates and calculates all automatic zones that use this mapping, assuming their modules do not use forecasting.

        """
        self._debounced_update_cancel = None

        if mapping_id is None:
            return
        mapping = self.store.get_mapping(mapping_id)
        if mapping is None:
            return

        _LOGGER.info(
            "[async_continuous_update_for_mapping] considering sensor group %s",
            mapping_id,
        )
        (
            weather_service_in_mapping,
            sensor_in_mapping,
            static_in_mapping,
        ) = self.check_mapping_sources(mapping_id)
        if weather_service_in_mapping:
            _LOGGER.info(
                "[async_continuous_update_for_mapping] sensor group uses weather service, skipping automatic update to avoid API calls that can incur costs"
            )
            return

        # add static sensor values
        if static_in_mapping:
            static_values = self.build_static_values_for_mapping(mapping)
            mapping_data = mapping.get(const.MAPPING_DATA) or []
            mapping_data.append(static_values)
            await self.store.async_update_mapping(
                mapping_id,
                {
                    const.MAPPING_DATA: mapping_data,
                },
            )
            _LOGGER.debug(
                "[async_continuous_update_for_mapping]: added static values %s",
                static_values,
            )

        # TODO: convert relative pressure to absolute?

        # if there is sensor data for this mapping, apply aggregates to it.
        sensor_values = await self.apply_aggregates_to_mapping_data(mapping, True)
        if not sensor_values:
            # no data to calculate with!
            _LOGGER.debug(
                "[async_continuous_update_for_mapping] no data available",
            )
            return

        # TODO: maybe calc each module once here

        # calculate each zone in this mapping
        zones = await self._get_zones_that_use_this_mapping(mapping_id)
        zones_to_calculate = []
        for z in zones:
            zones_to_calculate.append(z)
            zone = self.store.get_zone(z)
            if zone is None or zone.get(const.ZONE_STATE) != const.ZONE_STATE_AUTOMATIC:
                _LOGGER.info(
                    "[async_continuous_update_for_mapping] zone %s is not automatic, skipping",
                    z,
                )
                continue
            if zone.get(const.ZONE_MODULE) is None:
                _LOGGER.info(
                    "[async_continuous_update_for_mapping] zone %s has no module, skipping",
                    z,
                )
                continue

            # check the module is not pyeto or if it is, that it does not use forecasting
            mod = self.store.get_module(zone.get(const.ZONE_MODULE))
            if mod is None:
                continue

            can_calculate = False
            if mod.get(const.MODULE_NAME) != "PyETO":
                can_calculate = True
                _LOGGER.info(
                    "[async_continuous_update_for_mapping]: module is not PyETO, so we can calculate for zone %s",
                    zone.get(const.ZONE_ID),
                )
            else:
                # module is PyETO. Check the config for forecast days == 0
                _LOGGER.debug(
                    "[async_continuous_update_for_mapping]: module is PyETO, checking config"
                )
                if mod.get(const.MODULE_CONFIG):
                    _LOGGER.debug(
                        "[async_continuous_update_for_mapping]: module has config: %s",
                        mod.get(const.MODULE_CONFIG),
                    )
                    _LOGGER.debug(
                        "[async_continuous_update_for_mapping]: mod.get(forecast_days,0) returns forecast_days: %s",
                        mod.get(const.MODULE_CONFIG).get(
                            const.CONF_PYETO_FORECAST_DAYS, 0
                        ),
                    )
                    # there is a config on the module, so let's check it
                    if (
                        mod.get(const.MODULE_CONFIG).get(
                            const.CONF_PYETO_FORECAST_DAYS, 0
                        )
                        == 0
                        or mod.get(const.MODULE_CONFIG).get(
                            const.CONF_PYETO_FORECAST_DAYS
                        )
                        == "0"
                        or mod.get(const.MODULE_CONFIG).get(
                            const.CONF_PYETO_FORECAST_DAYS
                        )
                        is None
                    ):
                        can_calculate = True
                        _LOGGER.info(
                            "Checked config for PyETO module on zone %s, forecast_days==0 or None, so we can calculate",
                            zone.get(const.ZONE_ID),
                        )
                    else:
                        _LOGGER.info(
                            "Checked config for PyETO module on zone %s, forecast_days>0, skipping to avoid API calls that can incur costs",
                            zone.get(const.ZONE_ID),
                        )
                else:
                    # default config for pyeto is forecast = 0, since there is no config we can calculate
                    can_calculate = True
                    _LOGGER.info(
                        "[async_continuous_update_for_mapping] for sensor group %s: sensor group does use weather service, skipping automatic update to avoid API calls that can incur costs",
                        mapping_id,
                    )

            _LOGGER.debug(
                "[async_continuous_update_for_mapping]: can_calculate: %s",
                can_calculate,
            )
            if can_calculate:
                # get the zone and calculate
                _LOGGER.debug(
                    "[async_continuous_update_for_mapping] for sensor group %s: calculating zone %s",
                    mapping_id,
                    zone.get(const.ZONE_ID),
                )
                await self.async_calculate_zone(
                    z, sensor_values, continuous_updates=True
                )
                zones_to_calculate.remove(z)
            else:
                _LOGGER.info(
                    "[async_continuous_update_for_mapping] for sensor group %s: zone %s has module %s that uses forecasting, skipping to avoid API calls that can incur costs",
                    mapping_id,
                    z,
                    mod.get(const.MODULE_NAME),
                )

        # remove weather data from this mapping unless there are zones we did not calculate!
        _LOGGER.debug(
            "[async_continuous_update_for_mapping] for sensor group %s: zones_to_calculate: %s. if this is empty this means that all zones for this sensor group have been calculated and therefore we can remove the weather data",
            mapping_id,
            zones_to_calculate,
        )
        if zones_to_calculate and len(zones_to_calculate) > 0:
            _LOGGER.debug(
                "[async_continuous_update_for_mapping] for sensor group %s: did not calculate all zones, keeping weather data for the sensor group",
                mapping_id,
            )
        else:
            _LOGGER.debug(
                "clearing weather data for sensor group %s since we calculated all dependent zones",
                mapping_id,
            )
            changes = {}
            changes[const.MAPPING_DATA] = []
            await self.store.async_update_mapping(mapping_id, changes=changes)

    async def set_up_auto_calc_time(self, data):
        """Set up the automatic calculation time for Smart Irrigation based on configuration data."""
        # unsubscribe from any existing track_time_changes
        if self._track_auto_calc_time_unsub:
            self._track_auto_calc_time_unsub()
            self._track_auto_calc_time_unsub = None
        if data[const.CONF_AUTO_CALC_ENABLED]:
            # make sure to unsub any existing and add for calc time
            if check_time(data[const.CONF_CALC_TIME]):
                # make sure we track this time and at that moment trigger the refresh of all modules of all zones that are on automatic
                timesplit = data[const.CONF_CALC_TIME].split(":")
                self._track_auto_calc_time_unsub = async_track_time_change(
                    self.hass,
                    self._async_calculate_all,
                    hour=timesplit[0],
                    minute=timesplit[1],
                    second=0,
                )
                _LOGGER.info(
                    "Scheduled auto calculate for %s", data[const.CONF_CALC_TIME]
                )
            else:
                _LOGGER.warning(
                    "Scheduled auto calculate time is not valid: %s",
                    data[const.CONF_CALC_TIME],
                )
                # raise ValueError("Time is not a valid time")
        else:
            # set OWM client cache to 0
            if self._WeatherServiceClient:
                self._WeatherServiceClient.cache_seconds = 0
            # remove all time trackers
            if self._track_auto_calc_time_unsub:
                self._track_auto_calc_time_unsub()
                self._track_auto_calc_time_unsub = None
            await self.store.async_update_config(data)

    async def set_up_auto_clear_time(self, data):
        """Set up the automatic clear time for Smart Irrigation based on configuration data."""
        # unsubscribe from any existing track_time_changes
        if self._track_auto_clear_time_unsub:
            self._track_auto_clear_time_unsub()
            self._track_auto_clear_time_unsub = None
        if data[const.CONF_AUTO_CLEAR_ENABLED]:
            # make sure to unsub any existing and add for clear time
            if check_time(data[const.CONF_CLEAR_TIME]):
                timesplit = data[const.CONF_CLEAR_TIME].split(":")

                self._track_auto_clear_time_unsub = async_track_time_change(
                    self.hass,
                    self._async_clear_all_weatherdata,
                    hour=timesplit[0],
                    minute=timesplit[1],
                    second=0,
                )
                _LOGGER.info(
                    "Scheduled auto clear of weatherdata for %s",
                    data[const.CONF_CLEAR_TIME],
                )
            else:
                _LOGGER.warning(
                    "Scheduled auto clear time is not valid: %s",
                    data[const.CONF_CLEAR_TIME],
                )
                raise ValueError("Time is not a valid time")
        await self.store.async_update_config(data)

    async def track_update_time(self, *args):
        """Track and schedule periodic updates for Smart Irrigation based on configuration."""
        # perform update once
        # Fire-and-forget: trigger immediate update in background
        self.hass.async_create_task(self._async_update_all())
        # use async_track_time_interval
        data = await self.store.async_get_config()
        the_time_delta = None
        interval = int(data[const.CONF_AUTO_UPDATE_INTERVAL])
        if data[const.CONF_AUTO_UPDATE_SCHEDULE] == const.CONF_AUTO_UPDATE_DAILY:
            # track time X days
            the_time_delta = timedelta(days=interval)
        elif data[const.CONF_AUTO_UPDATE_SCHEDULE] == const.CONF_AUTO_UPDATE_HOURLY:
            # track time X hours
            the_time_delta = timedelta(hours=interval)
        elif data[const.CONF_AUTO_UPDATE_SCHEDULE] == const.CONF_AUTO_UPDATE_MINUTELY:
            # track time X minutes
            the_time_delta = timedelta(minutes=interval)
        # update cache for OWMClient to time delta in seconds -1
        if self._WeatherServiceClient:
            self._WeatherServiceClient.cache_seconds = (
                the_time_delta.total_seconds() - 1
            )

        if self._track_auto_update_time_unsub:
            self._track_auto_update_time_unsub()
            self._track_auto_update_time_unsub = None
        self._track_auto_update_time_unsub = async_track_time_interval(
            self.hass, self._async_update_all, the_time_delta
        )
        _LOGGER.info("Scheduled auto update time interval for each %s", the_time_delta)

    async def _get_unique_mappings_for_automatic_zones(self, zones):
        mappings = [
            zone.get(const.ZONE_MAPPING)
            for zone in zones
            if zone.get(const.ZONE_STATE) == const.ZONE_STATE_AUTOMATIC
        ]
        # remove duplicates
        return list(set(mappings))

    async def _get_zones_that_use_this_mapping(self, mapping):
        """Return a list of zone IDs that use the specified mapping."""
        return [
            z.get(const.ZONE_ID)
            for z in await self.store.async_get_zones()
            if z.get(const.ZONE_MAPPING) == mapping
        ]

    async def _async_update_zone(self, zone_id):
        # update the weather data for the mapping for the zone
        _LOGGER.info("Updating weather data for zone %s", zone_id)
        zone = self.store.get_zone(zone_id)
        if not zone:
            raise SmartIrrigationError(f"Zone {zone_id} not found")
        mapping_id = zone.get(const.ZONE_MAPPING)
        if mapping_id is not None:
            mapping = self.store.get_mapping(mapping_id)
            (
                owm_in_mapping,
                sensor_in_mapping,
                static_in_mapping,
            ) = self.check_mapping_sources(mapping_id=mapping_id)
            weatherdata = None
            if self.use_weather_service and owm_in_mapping:
                # retrieve data from OWM
                weatherdata = await self.hass.async_add_executor_job(
                    self._WeatherServiceClient.get_data
                )

            if sensor_in_mapping:
                sensor_values = self.build_sensor_values_for_mapping(mapping)
                weatherdata = await self.merge_weatherdata_and_sensor_values(
                    weatherdata, sensor_values
                )
            if static_in_mapping:
                static_values = self.build_static_values_for_mapping(mapping)
                weatherdata = await self.merge_weatherdata_and_sensor_values(
                    weatherdata, static_values
                )
            if sensor_in_mapping or static_in_mapping:
                # if pressure type is set to relative, replace it with absolute. not necessary for OWM as it already happened
                # convert the relative pressure to absolute or estimate from height
                if (
                    mapping.get(const.MAPPING_MAPPINGS)
                    .get(const.MAPPING_PRESSURE)
                    .get(const.MAPPING_CONF_PRESSURE_TYPE)
                    == const.MAPPING_CONF_PRESSURE_RELATIVE
                ):
                    if const.MAPPING_PRESSURE in weatherdata:
                        weatherdata[const.MAPPING_PRESSURE] = (
                            relative_to_absolute_pressure(
                                weatherdata[const.MAPPING_PRESSURE],
                                self.hass.config.as_dict().get(CONF_ELEVATION),
                            )
                        )
                    else:
                        weatherdata[const.MAPPING_PRESSURE] = altitudeToPressure(
                            self.hass.config.as_dict().get(CONF_ELEVATION)
                        )

            # add the weatherdata value to the mappings sensor values
            if mapping is not None and weatherdata is not None:
                weatherdata[const.RETRIEVED_AT] = datetime.datetime.now()
                mapping_data = mapping[const.MAPPING_DATA]
                if isinstance(mapping_data, list):
                    mapping_data.append(weatherdata)
                elif isinstance(mapping_data, str):
                    mapping_data = [weatherdata]
                else:
                    _LOGGER.error(
                        "[async_update_all]: sensor group is unexpected type: %s",
                        mapping_data,
                    )
                _LOGGER.debug(
                    "async_update_all for mapping %s new weatherdata: %s",
                    mapping_id,
                    weatherdata,
                )
                changes = {
                    "data": mapping_data,
                    const.MAPPING_DATA_LAST_UPDATED: datetime.datetime.now(),
                }
                await self.store.async_update_mapping(mapping_id, changes)
                # store last updated and number of data points in the zone here.
                changes_to_zone = {
                    const.ZONE_LAST_UPDATED: changes[const.MAPPING_DATA_LAST_UPDATED],
                    const.ZONE_NUMBER_OF_DATA_POINTS: len(mapping_data) - 1,
                }
                await self.store.async_update_zone(zone_id, changes_to_zone)
                async_dispatcher_send(
                    self.hass,
                    const.DOMAIN + "_config_updated",
                    zone,
                )
            else:
                if mapping is None:
                    _LOGGER.warning(
                        "[async_update_all] Unable to find sensor group with id: %s",
                        mapping_id,
                    )
                if weatherdata is None:
                    _LOGGER.warning(
                        "[async_update_all] No weather data to parse for sensor group %s",
                        mapping_id,
                    )

    async def _async_update_all(self, *args):
        # update the weather data for all mappings for all zones that are automatic here and store it.
        # in _async_calculate_all we need to read that data back and if there is none, we log an error, otherwise apply aggregate and use data
        # this should skip any pure sensor zones if continuous updates is enabled, otherwise it should include them
        _LOGGER.info("Updating weather data for all automatic zones")
        zones = await self.store.async_get_zones()
        mappings = await self._get_unique_mappings_for_automatic_zones(zones)
        # loop over the mappings and store sensor data
        for mapping_id in mappings:
            (
                owm_in_mapping,
                sensor_in_mapping,
                static_in_mapping,
            ) = self.check_mapping_sources(mapping_id=mapping_id)
            the_config = await self.store.async_get_config()
            if the_config.get(const.CONF_CONTINUOUS_UPDATES) and not owm_in_mapping:
                # if continuous updates are enabled, we do not need to update the mappings here for pure sensor mappings
                _LOGGER.debug(
                    "Continuous updates are enabled, skipping update for sensor group %s because it is not dependent on weather service and should already be included in the continuous updates",
                    mapping_id,
                )
                continue
            _LOGGER.debug(
                "Continuous updates are enabled, but updating sensor group %s as part of scheduled updates because it is dependent on weather service and therefore is not included in continuous updates",
                mapping_id,
            )
            mapping = self.store.get_mapping(mapping_id)
            weatherdata = None
            if self.use_weather_service and owm_in_mapping:
                # retrieve data from OWM
                weatherdata = await self.hass.async_add_executor_job(
                    self._WeatherServiceClient.get_data
                )

            if sensor_in_mapping:
                sensor_values = self.build_sensor_values_for_mapping(mapping)
                weatherdata = await self.merge_weatherdata_and_sensor_values(
                    weatherdata, sensor_values
                )
            if static_in_mapping:
                static_values = self.build_static_values_for_mapping(mapping)
                weatherdata = await self.merge_weatherdata_and_sensor_values(
                    weatherdata, static_values
                )
            if sensor_in_mapping or static_in_mapping:
                # if pressure type is set to relative, replace it with absolute. not necessary for OWM as it already happened
                # convert the relative pressure to absolute or estimate from height
                if (
                    mapping.get(const.MAPPING_MAPPINGS)
                    .get(const.MAPPING_PRESSURE)
                    .get(const.MAPPING_CONF_PRESSURE_TYPE)
                    == const.MAPPING_CONF_PRESSURE_RELATIVE
                ):
                    if const.MAPPING_PRESSURE in weatherdata:
                        weatherdata[const.MAPPING_PRESSURE] = (
                            relative_to_absolute_pressure(
                                weatherdata[const.MAPPING_PRESSURE],
                                self.hass.config.as_dict().get(CONF_ELEVATION),
                            )
                        )
                    else:
                        weatherdata[const.MAPPING_PRESSURE] = altitudeToPressure(
                            self.hass.config.as_dict().get(CONF_ELEVATION)
                        )

            # add the weatherdata value to the mappings sensor values
            if mapping is not None and weatherdata is not None:
                weatherdata[const.RETRIEVED_AT] = datetime.now()
                mapping_data = mapping[const.MAPPING_DATA]
                if isinstance(mapping_data, list):
                    mapping_data.append(weatherdata)
                elif isinstance(mapping_data, str):
                    mapping_data = [weatherdata]
                else:
                    _LOGGER.error(
                        "[async_update_all]: sensor group is unexpected type: %s",
                        mapping_data,
                    )
                _LOGGER.debug(
                    "async_update_all for mapping %s new weatherdata: %s",
                    mapping_id,
                    weatherdata,
                )
                changes = {
                    "data": mapping_data,
                }
                await self.store.async_update_mapping(mapping_id, changes)
                # store last updated and number of data points in the zone here.
                changes_to_zone = {
                    const.ZONE_LAST_UPDATED: datetime.now(),
                    const.ZONE_NUMBER_OF_DATA_POINTS: len(mapping_data) - 1,
                }
                zones_to_loop = await self._get_zones_that_use_this_mapping(mapping_id)
                for z in zones_to_loop:
                    await self.store.async_update_zone(z, changes_to_zone)
                    async_dispatcher_send(
                        self.hass,
                        const.DOMAIN + "_config_updated",
                        z,
                    )
            else:
                if mapping is None:
                    _LOGGER.warning(
                        "[async_update_all] Unable to find sensor group with id: %s",
                        mapping_id,
                    )
                if weatherdata is None:
                    _LOGGER.warning(
                        "[async_update_all] No weather data to parse for sensor group %s",
                        mapping_id,
                    )

    async def merge_weatherdata_and_sensor_values(self, wd, sv):
        """Merge weather data and sensor values dictionaries, giving precedence to sensor values.

        Args:
            wd: The weather data dictionary or None.
            sv: The sensor values dictionary or None.

        Returns:
            dict: A merged dictionary with sensor values overriding weather data where keys overlap.

        """
        if wd is None:
            return sv
        if sv is None:
            return wd
        retval = wd
        for key, val in sv.items():
            if key in retval:
                _LOGGER.debug(
                    "merge_weatherdata_and_sensor_values, overriding %s value %s from OWM with %s from sensors",
                    key,
                    retval[key],
                    val,
                )
            else:
                _LOGGER.debug(
                    "merge_weatherdata_and_sensor_values, adding %s value %s from sensors",
                    key,
                    val,
                )
            retval[key] = val

        return retval

    async def apply_aggregates_to_mapping_data(self, mapping, continuous_updates=False):
        """Apply aggregation functions to mapping data and return the aggregated result.

        Args:
            mapping: The mapping dictionary containing sensor data.
            continuous_updates: Whether continuous updates are enabled.

        Returns:
            dict or None: Aggregated mapping data or None if no data is available.

        """
        _LOGGER.debug("[apply_aggregates_to_mapping_data]: mapping: %s", mapping)
        data = mapping.get(const.MAPPING_DATA)
        if not data:
            return None

        data_by_sensor = self._group_data_by_sensor(data)
        resultdata = {}

        hour_multiplier = self._calc_hour_multiplier(data_by_sensor, mapping)
        resultdata[const.MAPPING_DATA_MULTIPLIER] = hour_multiplier

        if continuous_updates:
            self._fill_missing_from_last_entry(mapping, data_by_sensor)

        await self._aggregate_sensor_data(data_by_sensor, mapping, resultdata)

        _LOGGER.debug("[apply_aggregates_to_mapping_data] returns %s", resultdata)
        return resultdata

    def _group_data_by_sensor(self, data):
        """Group mapping data by sensor key."""
        data_by_sensor = {}
        for d in data:
            if isinstance(d, dict):
                for key, val in d.items():
                    if val is not None:
                        data_by_sensor.setdefault(key, []).append(val)
        # Drop MAX and MIN temp mapping because we calculate it from temp
        data_by_sensor.pop(const.MAPPING_MAX_TEMP, None)
        data_by_sensor.pop(const.MAPPING_MIN_TEMP, None)
        return data_by_sensor

    def _calc_hour_multiplier(self, data_by_sensor, mapping):
        """Process retrieved_at timestamps and calculate hour multiplier."""

        # get interval from last calculation to now
        diff = None
        last_calc_time = None
        if last_calc := mapping.get(const.MAPPING_DATA_LAST_CALCULATION):
            last_calc_time = parse_datetime(last_calc.get(const.MAPPING_TIMESTAMP))
            if last_calc_time:
                diff = datetime.now() - last_calc_time
                _LOGGER.debug(
                    "[_calc_hour_multiplier]: mapping last calculated: %s",
                    last_calc_time,
                )
        if last_calc_time is None:
            _LOGGER.debug(
                "[_calc_hour_multiplier]: mapping has never been calculated, using retrieved_ats",
            )
            if const.RETRIEVED_AT not in data_by_sensor:
                _LOGGER.error(
                    "[_calc_hour_multiplier]: missing RETRIEVED_AT, returning 0"
                )
                return 0
            retrieved_ats = data_by_sensor.pop(const.RETRIEVED_AT)
            hour_multiplier = 1.0
            formatted_retrieved_ats = []
            for item in retrieved_ats:
                if parsed := parse_datetime(item):
                    formatted_retrieved_ats.append(parsed)
            if not formatted_retrieved_ats:
                _LOGGER.error(
                    "[_calc_hour_multiplier]: retrieved_ats empty, returning 0"
                )
                return 0
            first_retrieved_at = min(formatted_retrieved_ats)
            last_retrieved_at = max(formatted_retrieved_ats)
            diff = last_retrieved_at - first_retrieved_at
            _LOGGER.debug(
                "[_calc_hour_multiplier]: first_retrieved_at: %s, last_retrieved_at: %s",
                first_retrieved_at,
                last_retrieved_at,
            )

        # Get interval in hours, then days
        diff_in_hours = abs(diff.total_seconds() / 3600)
        hour_multiplier = diff_in_hours / 24
        _LOGGER.debug(
            "[_calc_hour_multiplier]: diff: %s diff_in_seconds: %s, diff_in_hours: %s, hour_multiplier: %s",
            diff,
            diff.total_seconds(),
            diff_in_hours,
            hour_multiplier,
        )
        return hour_multiplier

    async def _aggregate_sensor_data(self, data_by_sensor, mapping, resultdata):
        """Aggregate sensor data by configured or default aggregate."""
        last_calc_data = mapping.get(const.MAPPING_DATA_LAST_CALCULATION) or {}
        last_calc_data[const.MAPPING_TIMESTAMP] = datetime.now()

        for key, d in data_by_sensor.items():
            if key == const.RETRIEVED_AT:
                continue
            d = [float(i) for i in d]

            aggregate = const.MAPPING_CONF_AGGREGATE_OPTIONS_DEFAULT
            if key == const.MAPPING_PRECIPITATION:
                aggregate = const.MAPPING_CONF_AGGREGATE_OPTIONS_DEFAULT_PRECIPITATION
            elif key == const.MAPPING_TEMPERATURE:
                resultdata[const.MAPPING_MAX_TEMP] = max(d)
                resultdata[const.MAPPING_MIN_TEMP] = min(d)
            mappings = mapping.get(const.MAPPING_MAPPINGS, {})
            if key in mappings:
                aggregate = mappings[key].get(
                    const.MAPPING_CONF_AGGREGATE,
                    aggregate,
                )

            _LOGGER.debug(
                "[_aggregate_sensor_data]: aggregation loop: key: %s, aggregate: %s, data: %s",
                key,
                aggregate,
                d,
            )

            if key == const.MAPPING_PRECIPITATION or aggregate == const.MAPPING_CONF_AGGREGATE_DELTA:
                # Fetch value from last calculation
                last_calc_value = last_calc_data[key]
                if last_calc_value is None:
                    _LOGGER.debug(
                        "[_aggregate_sensor_data]: last calc value is not set, using d[0] = %s",
                        d[0],
                    )
                    last_calc_value = d[0]
                # Accumulate values
                prev = last_calc_value
                result = 0
                for val in d:
                    # Detect resets to zero (i.e. passing midnight)
                    if val < prev:
                        if val == 0:
                            _LOGGER.debug(
                                "[_aggregate_sensor_data]: detected reset to zero",
                                val,
                                prev,
                            )
                            prev = 0
                        else:
                            _LOGGER.warning(
                                "[_aggregate_sensor_data]: value decreased (%s < %s), skipping",
                                val,
                                prev,
                            )
                            prev = val
                    result += val - prev
                    prev = val
                _LOGGER.debug(
                    "[_aggregate_sensor_data]: last calc value: %s change: %s",
                    last_calc_value,
                    result,
                )
                resultdata[key] = result

            elif len(d) < 2:
                if key == const.MAPPING_TEMPERATURE:
                    resultdata[const.MAPPING_MAX_TEMP] = d[0]
                    resultdata[const.MAPPING_MIN_TEMP] = d[0]
                resultdata[key] = d[0]

            elif aggregate == const.MAPPING_CONF_AGGREGATE_AVERAGE:
                resultdata[key] = statistics.mean(d)
            elif aggregate == const.MAPPING_CONF_AGGREGATE_FIRST:
                resultdata[key] = d[0]
            elif aggregate == const.MAPPING_CONF_AGGREGATE_LAST:
                resultdata[key] = d[-1]
            elif aggregate == const.MAPPING_CONF_AGGREGATE_MAXIMUM:
                resultdata[key] = max(d)
            elif aggregate == const.MAPPING_CONF_AGGREGATE_MINIMUM:
                resultdata[key] = min(d)
            elif aggregate == const.MAPPING_CONF_AGGREGATE_MEDIAN:
                resultdata[key] = statistics.median(d)
            elif aggregate == const.MAPPING_CONF_AGGREGATE_SUM:
                resultdata[key] = sum(d)
            elif aggregate == const.MAPPING_CONF_AGGREGATE_RIEMANNSUM:
                # apply the riemann sum to the data in d
                # Use the trapezoidal rule for Riemann sum approximation
                # Assume each value in d is sampled at equal intervals
                if len(d) < 2:
                    resultdata[key] = float(d[0])
                else:
                    # Trapezoidal rule: sum((d[i] + d[i+1]) / 2) * dt
                    # dt is the interval between samples, assume 1 if not available
                    dt = 1.0
                    # If we have timestamps, use them to get dt
                    if const.RETRIEVED_AT in data_by_sensor:
                        timestamps = data_by_sensor[const.RETRIEVED_AT]
                        if len(timestamps) == len(d):
                            try:
                                # Convert all to datetime
                                times = []
                                for t in timestamps:
                                    if parsed := parse_datetime(t):
                                        times.append(parsed)
                                # Calculate average dt in seconds
                                if len(times) > 1:
                                    dts = [
                                        (times[i + 1] - times[i]).total_seconds()
                                        for i in range(len(times) - 1)
                                    ]
                                    dt = statistics.mean(dts)
                            except (ValueError, TypeError) as err:
                                _LOGGER.error(
                                    "[_aggregate_sensor_data]: Failed to parse timestamps for Riemann sum: %s",
                                    err,
                                )
                    # Calculate the sum
                    riemann_sum = 0.0
                    for i in range(len(d) - 1):
                        riemann_sum += ((d[i] + d[i + 1]) / 2) * dt
                    resultdata[key] = riemann_sum
            last_calc_data[key] = d[-1]

        # update LAST_CALCULATION entry
        await self.store.async_update_mapping(
            mapping.get(const.MAPPING_ID),
            {
                const.MAPPING_DATA_LAST_CALCULATION: last_calc_data,
            },
        )
        _LOGGER.debug(
            "[_aggregate_sensor_data] updating MAPPING_DATA_LAST_CALCULATION: %s",
            last_calc_data,
        )

    def _fill_missing_from_last_entry(self, mapping, data_by_sensor):
        """Fill missing keys in data_by_sensor from last entry data."""
        last_entry = mapping.get(const.MAPPING_DATA_LAST_ENTRY)
        _LOGGER.debug(
            "[_fill_missing_from_last_entry]: last entry data for sensor group %s: %s",
            mapping.get(const.MAPPING_ID),
            last_entry,
        )
        if not last_entry:
            return
        for key, val in last_entry.items():
            if key not in data_by_sensor and val is not None:
                _LOGGER.debug(
                    "[_fill_missing_from_last_entry]: %s is missing from data_by_sensor, adding %s from last entry",
                    key,
                    val,
                )
                data_by_sensor[key] = [val]

    async def _async_clear_all_weatherdata(self, *args):
        _LOGGER.info("Clearing all weatherdata")
        mappings = await self.store.async_get_mappings()
        for mapping in mappings:
            changes = {}
            changes[const.MAPPING_DATA] = []
            changes[const.MAPPING_DATA_LAST_CALCULATION] = {}
            await self.store.async_update_mapping(mapping.get(const.MAPPING_ID), changes)

    async def _async_calculate_all(self, *args):
        _LOGGER.info("Calculating all automatic zones")
        # get all zones that are in automatic and for all of those, loop over the unique list of mappings
        # are any modules using OWM / sensors?

        unfiltered_zones = await self.store.async_get_zones()

        # skip over zones that use pure sensors (not weather service) if continuous updates are enabled
        the_config = await self.store.async_get_config()
        zones = []
        if the_config.get(const.CONF_CONTINUOUS_UPDATES):
            _LOGGER.debug(
                "Continuous updates are enabled, filtering out pure sensor zones"
            )
            # filter zones and only add zone if it uses a weather service
            for z in unfiltered_zones:
                mapping_id = z.get(const.ZONE_MAPPING)
                weather_service_in_mapping, sensor_in_mapping, static_in_mapping = (
                    self.check_mapping_sources(mapping_id=mapping_id)
                )
                if weather_service_in_mapping:
                    _LOGGER.debug(
                        "[async_calculate_all]: zone %s uses a weather service so should be included in the calculation even though continuous updates are on",
                        z.get(const.ZONE_ID),
                    )
                    zones.append(z)
                else:
                    _LOGGER.debug(
                        "[async_calculate_all]: Skipping zone %s from calculation because it uses a pure sensor mapping and continuous updates are enabled",
                        z.get(const.ZONE_ID),
                    )
        else:
            # no need to filter, continue with unfiltered zones
            zones = unfiltered_zones

        # TODO: convert relative pressure to absolute?

        # apply aggregates to sensor data for each mapping
        mapping_ids = await self._get_unique_mappings_for_automatic_zones(zones)
        aggregated_mapping_data = {}
        for mapping_id in mapping_ids:
            mapping = self.store.get_mapping(mapping_id)
            if mapping.get(const.MAPPING_DATA):
                aggregated_mapping_data[
                    mapping_id
                ] = await self.apply_aggregates_to_mapping_data(mapping, True)

        # TODO: maybe calc each module once here

        # loop over zones and calculate
        forecastdata = None
        for zone in zones:
            # get forecast data if needed (once)
            modinst = await self.getModuleInstanceByID(zone.get(const.ZONE_MODULE))
            if modinst and modinst.name == "PyETO" and modinst.forecast_days > 0:
                if self.use_weather_service:
                    # get forecast info from OWM
                    if forecastdata is None:
                        forecastdata = await self.hass.async_add_executor_job(
                            self._WeatherServiceClient.get_forecast_data
                        )
                    # _LOGGER.debug("Retrieved forecast data: %s", forecastdata)
                else:
                    _LOGGER.error(
                        "Error calculating zone %s: You have configured forecasting but there is no OWM API configured. Either configure the OWM API or stop using forecasting on the PyETO module",
                        zone.get(const.ZONE_NAME),
                    )
                    continue
            # calculate the zone
            if zone.get(const.ZONE_STATE) == const.ZONE_STATE_AUTOMATIC:
                mapping_id = zone.get(const.ZONE_MAPPING)
                weatherdata = aggregated_mapping_data.get(mapping_id)
                if not weatherdata:
                    _LOGGER.error(
                        "[async_calculate_all] Error calculating zone %s: no sensor data available",
                        zone.get(const.ZONE_NAME),
                    )
                    continue
                await self.async_calculate_zone(
                    zone.get(const.ZONE_ID), weatherdata, forecastdata
                )
                
        # remove mapping data from all mappings used
        async with asyncio.TaskGroup() as tg:
            for mapping_id in mapping_ids:
                changes = {}
                changes[const.MAPPING_DATA] = []
                if mapping_id is not None:
                    _LOGGER.debug(
                        "[async_calculate_all] Clearing sensor data for mapping %s",
                        mapping_id,
                    )
                    tg.create_task(
                        self.store.async_update_mapping(mapping_id, changes)
                    )

        # update start_event
        _LOGGER.debug("calling register start event from async_calculate_all")
        await self.register_start_event()

<<<<<<< HEAD
    async def async_calculate_zone(
        self, zone_id, weatherdata, forecastdata=None, continuous_updates=False
    ):
=======
    async def async_calculate_zone(self, zone_id, data=None, continuous_updates=False):
>>>>>>> 0434299a
        """Calculate irrigation values for a specific zone.

        Args:
            zone_id: The ID of the zone to calculate.
            continuous_updates: Whether to use continuous updates for calculation.

        """
        _LOGGER.debug("async_calculate_zone: Calculating zone %s", zone_id)
        zone = self.store.get_zone(zone_id)
<<<<<<< HEAD

        # make sure we convert forecast data pressure to absolute!
        data = await self.calculate_module(
            zone,
            weatherdata,
            forecastdata,
        )

        data[const.ZONE_LAST_CALCULATED] = datetime.now()
        data[const.ZONE_LAST_UPDATED] = datetime.now()

        await self.store.async_update_zone(zone.get(const.ZONE_ID), data)
        async_dispatcher_send(
            self.hass,
            const.DOMAIN + "_config_updated",
            zone.get(const.ZONE_ID),
        )
        async_dispatcher_send(self.hass, const.DOMAIN + "_update_frontend")
=======
        mapping_id = zone[const.ZONE_MAPPING]
        # o_i_m, s_i_m, sv_in_m = self.check_mapping_sources(mapping_id = mapping_id)
        # if using pyeto and using a forecast o_i_m needs to be set to true!
        modinst = await self.getModuleInstanceByID(zone.get(const.ZONE_MODULE))
        forecastdata = None
        if modinst and modinst.name == "PyETO" and modinst.forecast_days > 0:
            if self.use_weather_service:
                # get forecast info from OWM
                forecastdata = await self.hass.async_add_executor_job(
                    self._WeatherServiceClient.get_forecast_data
                )
                # _LOGGER.debug("Retrieved forecast data: %s", forecastdata)
            else:
                _LOGGER.error(
                    "Error calculating zone %s. You have configured forecasting but there is no OWM API configured. Either configure the OWM API or stop using forecasting on the PyETO module",
                    zone.get(const.ZONE_NAME),
                )
                return
        mapping = self.store.get_mapping(mapping_id)
        # if there is sensor data on the mapping, apply aggregates to it.
        sensor_values = None
        if mapping is not None:
            if const.MAPPING_DATA in mapping and mapping.get(const.MAPPING_DATA):
                sensor_values = await self.apply_aggregates_to_mapping_data(
                    zone, mapping, continuous_updates
                )
            if sensor_values:
                # make sure we convert forecast data pressure to absolute!
                calc_data = await self.calculate_module(
                    zone, weatherdata=sensor_values, forecastdata=forecastdata
                )
                
                # Apply seasonal adjustments before updating the zone
                calc_data = await self.seasonal_adjustment_manager.apply_seasonal_adjustments(
                    calc_data, zone_id
                )
                
                # if continuous updates are on, add the current date time to set the last updated time
                if continuous_updates:
                    calc_data[const.ZONE_LAST_UPDATED] = datetime.datetime.now()
                # check if data contains delete data true, if so delete the weather data
                if data is not None and data.get(const.ATTR_DELETE_WEATHER_DATA, False):
                    # remove sensor data from mapping
                    changes = {}
                    changes[const.MAPPING_DATA] = []
                    if mapping_id is not None:
                        await self.store.async_update_mapping(
                            mapping_id, changes=changes
                        )

                await self.store.async_update_zone(zone.get(const.ZONE_ID), calc_data)
                async_dispatcher_send(
                    self.hass,
                    const.DOMAIN + "_config_updated",
                    zone.get(const.ZONE_ID),
                )
                async_dispatcher_send(self.hass, const.DOMAIN + "_update_frontend")
            else:
                # no data to calculate with!
                _LOGGER.warning(
                    "Calculate for zone %s failed: no data available",
                    zone.get(const.ZONE_NAME),
                )
        else:
            _LOGGER.warning(
                "Calculate for zone %s failed: invalid sensor group specified",
                zone.get(const.ZONE_NAME),
            )
>>>>>>> 0434299a

    async def getModuleInstanceByID(self, module_id):
        """Retrieve and instantiate a module by its ID.

        Args:
            module_id: The ID of the module to retrieve.

        Returns:
            The instantiated module object, or None if not found.

        """
        m = self.store.get_module(module_id)
        if m is None:
            return None
        # load the module dynamically
        mods = await self.hass.async_add_executor_job(loadModules, const.MODULE_DIR)
        modinst = None
        for mod in mods:
            if mods[mod]["class"] == m[const.MODULE_NAME]:
                themod = getattr(mods[mod]["module"], mods[mod]["class"])
                modinst = themod(
                    self.hass, description=m["description"], config=m["config"]
                )
                break
        return modinst

    async def calculate_module(self, zone, weatherdata, forecastdata):
        """Calculate irrigation values for a zone using the specified weather and forecast data.

        Args:
            zone: The zone dictionary containing configuration and state.
            weatherdata: Aggregated weather data for the calculation.
            forecastdata: Forecast data if required by the module.

        Returns:
            dict: Updated zone data including calculation results and explanation.

        """
        _LOGGER.debug("calculate_module for zone: %s", zone)
        # _LOGGER.debug("[calculate_module] for zone: %s, weatherdata: %s, forecastdata: %s", zone, weatherdata, forecastdata)
        mod_id = zone.get(const.ZONE_MODULE)
        m = self.store.get_module(mod_id)
        if m is None:
            return None
        modinst = await self.getModuleInstanceByID(mod_id)
        if not modinst:
            _LOGGER.error("Unknown module for zone %s", zone.get(const.ZONE_NAME))
            return None
        # precip = 0
        ha_config_is_metric = self.hass.config.units is METRIC_SYSTEM
        bucket = zone.get(const.ZONE_BUCKET)
        maximum_bucket = zone.get(const.ZONE_MAXIMUM_BUCKET)
        if not ha_config_is_metric:
            bucket = convert_between(const.UNIT_INCH, const.UNIT_MM, bucket)
            if zone.get(const.ZONE_MAXIMUM_BUCKET) is not None:
                maximum_bucket = convert_between(
                    const.UNIT_INCH, const.UNIT_MM, zone.get(const.ZONE_MAXIMUM_BUCKET)
                )
        data = {}
        old_bucket = bucket
        explanation = ""

        precip = 0
        if m[const.MODULE_NAME] == "PyETO":
            # pyeto expects pressure in hpa, solar radiation in mj/m2/day and wind speed in m/s
            delta = modinst.calculate(
                weather_data=weatherdata, forecast_data=forecastdata
            )
            # only PyETO uses precipitation
            precip = weatherdata.get(const.MAPPING_PRECIPITATION, 0)
            _LOGGER.debug("[calculate-module]: precip: %s", precip)
        elif m[const.MODULE_NAME] == "Static":
            delta = modinst.calculate()
        elif m[const.MODULE_NAME] == "Passthrough":
            if const.MAPPING_EVAPOTRANSPIRATION in weatherdata:
                delta = 0 - modinst.calculate(
                    et_data=weatherdata[const.MAPPING_EVAPOTRANSPIRATION]
                )
            else:
                _LOGGER.error(
                    "No evapotranspiration value provided for Passthrough module for zone %s",
                    zone.get(const.ZONE_NAME),
                )
                return None
        # Scale module ET value by interval (hour_multiplier = fractional days)
        _LOGGER.debug("[calculate-module]: retrieved from module: %s", delta)
        hour_multiplier = weatherdata.get(const.MAPPING_DATA_MULTIPLIER, 1.0)
        _LOGGER.debug("[calculate-module]: hour_multiplier: %s", hour_multiplier)
        delta = delta * hour_multiplier + precip
        data[const.ZONE_DELTA] = delta
        _LOGGER.debug("[calculate-module]: new delta: %s", delta)
        newbucket = bucket + delta

        # if maximum bucket configured, limit bucket with that.
        # any water above maximum is removed with runoff / bypass flow.
        if maximum_bucket is not None and newbucket > maximum_bucket:
            newbucket = float(maximum_bucket)
            _LOGGER.debug(
                "[calculate-module]: capped new bucket because of maximum bucket: %s",
                newbucket,
            )
        bucket_plus_delta_capped = newbucket

        # take drainage rate into account
        drainage_rate = zone.get(const.ZONE_DRAINAGE_RATE, 0.0)
        if drainage_rate is None:
            drainage_rate = 0.0
        if not ha_config_is_metric:
            # drainage_rate is in inch/h since HA is not in metric, so we need to adjust those first!
            # using inch and mm here since both are per hour
            drainage_rate = convert_between(
                const.UNIT_INCH, const.UNIT_MM, drainage_rate
            )
        _LOGGER.debug("[calculate-module]: drainage_rate: %s", drainage_rate)
        # drainage only applies above field capacity (bucket > 0)
        drainage = 0
        if newbucket > 0:
            # drainage rate is related to water level, such that full drainage_rate
            # occurs at saturation (maximum_bucket), but is reduced below that point.
            # if maximum_bucket is not set, ignore this relationship and just
            # drain at a constant rate.
            drainage = drainage_rate * hour_multiplier * 24
            if maximum_bucket is not None and maximum_bucket > 0:
                # gamma is set by uniformity of soil particle size,
                # but 2 is a reasonable approximation.
                gamma = 2
                drainage *= (newbucket / maximum_bucket) ** ((2 + 3 * gamma) / gamma)
            _LOGGER.debug("[calculate-module]: current_drainage: %s", drainage)
            newbucket = max(0, newbucket - drainage)

        data[const.ZONE_CURRENT_DRAINAGE] = drainage
        _LOGGER.debug("[calculate-module]: newbucket: %s", newbucket)

        explanation = (
            await localize(
                "module.calculation.explanation.module-returned-evapotranspiration-deficiency",
                self.hass.config.language,
            )
            + f" {data[const.ZONE_DELTA]:.2f}."
        )
        explanation += (
            await localize(
                "module.calculation.explanation.bucket-was", self.hass.config.language
            )
            + f" {old_bucket:.2f}"
        )
        explanation += (
            ".<br/>"
            + await localize(
                "module.calculation.explanation.maximum-bucket-is",
                self.hass.config.language,
            )
            + f" {float(maximum_bucket):.1f}"
        )
        explanation += (
            ".<br/>"
            + await localize(
                "module.calculation.explanation.drainage-rate-is",
                self.hass.config.language,
            )
            + f" {float(drainage_rate):.1f}.<br/>"
        )

        # Define some localized strings here for cleaner code below
        hours_loc = await localize(
            "module.calculation.explanation.hours", self.hass.config.language
        )
        drainage_loc = await localize(
            "module.calculation.explanation.drainage", self.hass.config.language
        )
        drainage_rate_loc = await localize(
            "module.calculation.explanation.drainage-rate", self.hass.config.language
        )
        delta_loc = await localize(
            "module.calculation.explanation.delta", self.hass.config.language
        )
        old_bucket_loc = await localize(
            "module.calculation.explanation.old-bucket-variable",
            self.hass.config.language,
        )
        max_bucket_loc = await localize(
            "module.calculation.explanation.max-bucket-variable",
            self.hass.config.language,
        )

        if bucket_plus_delta_capped <= 0:
            explanation += (
                await localize(
                    "module.calculation.explanation.no-drainage",
                    self.hass.config.language,
                )
                + f" [{old_bucket_loc}] + [{delta_loc}] <= 0 ({old_bucket:.2f}{data[const.ZONE_DELTA]:+.2f} = {bucket_plus_delta_capped:.2f})"
            )
        else:
            explanation += await localize(
                "module.calculation.explanation.current-drainage-is",
                self.hass.config.language,
            )
            if maximum_bucket is None or maximum_bucket <= 0:
                explanation += f" [{drainage_rate_loc}] * {hours_loc} = {drainage_rate:.1f} * {24 * hour_multiplier:.2f} = {drainage:.2f}"
            else:
                explanation += f" [{drainage_rate_loc}] * [{hours_loc}] * (min([{old_bucket_loc}] + [{delta_loc}], [{max_bucket_loc}]) / [{max_bucket_loc}])^4 = {drainage_rate:.1f} * {24 * hour_multiplier:.2f} * ({bucket_plus_delta_capped:.2f} / {maximum_bucket:.1f})^4 = {drainage:.2f}"
        explanation += ".<br/>" + await localize(
            "module.calculation.explanation.new-bucket-values-is",
            self.hass.config.language,
        )

        if maximum_bucket is not None and maximum_bucket > 0:
<<<<<<< HEAD
            explanation += f" min([{old_bucket_loc}] + [{delta_loc}], {max_bucket_loc}) - [{drainage_loc}] = min({old_bucket:.2f}{data[const.ZONE_DELTA]:+.2f}, {maximum_bucket:.1f}) - {drainage:.2f} = {newbucket:.2f}.<br/>"
=======
            explanation += f" max(0, min([{old_bucket_loc}] + [{delta_loc}], {max_bucket_loc}) - [{drainage_loc}]) = max(0, min({data[const.ZONE_OLD_BUCKET]:.2f}{data[const.ZONE_DELTA]:+.2f}, {maximum_bucket:.1f}) - {drainage:.2f}) = {newbucket:.2f}.<br/>"
>>>>>>> 0434299a
        else:
            explanation += f" [{old_bucket_loc}] + [{delta_loc}] - [{drainage_loc}] = {old_bucket:.2f} + {data[const.ZONE_DELTA]:.2f} - {drainage:.2f} = {newbucket:.2f}.<br/>"

        if newbucket < 0:
            # calculate duration

            tput = zone.get(const.ZONE_THROUGHPUT)
            sz = zone.get(const.ZONE_SIZE)
            if not ha_config_is_metric:
                # throughput is in gpm and size is in sq ft since HA is not in metric, so we need to adjust those first!
                tput = convert_between(const.UNIT_GPM, const.UNIT_LPM, tput)
                sz = convert_between(const.UNIT_SQ_FT, const.UNIT_M2, sz)
            precipitation_rate = (tput * 60) / sz
            # new version of calculation below - this is the old version from V1. Switching to the new version removes the need for ET values to be passed in!
            # water_budget = 1
            # if mod.maximum_et != 0:
            #    water_budget = round(abs(data[const.ZONE_BUCKET])/mod.maximum_et,2)
            #
            # base_schedule_index = (mod.maximum_et / precipitation_rate * 60)*60

            # duration = water_budget * base_schedule_index
            # new version (2.0): ART = W * BSI = ( |B| / ETpeak ) * ( ETpeak / PR * 3600 ) = |B| / PR * 3600 = ( ET - P ) / PR * 3600
            # so duration = |B| / PR * 3600
            duration = abs(newbucket) / precipitation_rate * 3600
            explanation += (
                await localize(
                    "module.calculation.explanation.bucket-less-than-zero-irrigation-necessary",
                    self.hass.config.language,
                )
                + ".<br/>"
                + await localize(
                    "module.calculation.explanation.steps-taken-to-calculate-duration",
                    self.hass.config.language,
                )
                + ":<br/>"
            )
            # v1 only
            # explanation += "<ol><li>Water budget is defined as abs([bucket])/max(ET)={}</li>".format(water_budget)
            # beta25: temporarily removing all rounds to see if we can find the math issue reported in #186
            explanation += (
                "<ol><li>"
                + await localize(
                    "module.calculation.explanation.precipitation-rate-defined-as",
                    self.hass.config.language,
                )
                + " ["
                + await localize(
                    "common.attributes.throughput", self.hass.config.language
                )
                + "] * 60 / ["
                + await localize("common.attributes.size", self.hass.config.language)
                + f"] = {tput:.1f} * 60 / {sz:.1f} = {precipitation_rate:.1f}.</li>"
            )
            # v1 only
            # explanation += "<li>The base schedule index is defined as (max(ET)/[precipitation rate]*60)*60=({}/{}*60)*60={}</li>".format(mod.maximum_et,precipitation_rate,round(base_schedule_index,1))
            # explanation += "<li>the duration is calculated as [water_budget]*[base_schedule_index]={}*{}={}</li>".format(water_budget,round(base_schedule_index,1),round(duration))
            # beta25: temporarily removing all rounds to see if we can find the math issue reported in #186
            explanation += (
                "<li>"
                + await localize(
                    "module.calculation.explanation.duration-is-calculated-as",
                    self.hass.config.language,
                )
                + " abs(["
                + await localize(
                    "module.calculation.explanation.bucket", self.hass.config.language
                )
                + "]) / ["
                + await localize(
                    "module.calculation.explanation.precipitation-rate-variable",
                    self.hass.config.language,
                )
                + f"] * 3600 = {abs(newbucket):.2f} / {precipitation_rate:.1f} * 3600 = {duration:.0f}.</li>"
            )
            duration = zone.get(const.ZONE_MULTIPLIER) * duration
            explanation += (
                "<li>"
                + await localize(
                    "module.calculation.explanation.multiplier-is-applied",
                    self.hass.config.language,
                )
                + f" {zone.get(const.ZONE_MULTIPLIER)}, "
            )
            explanation += (
                await localize(
                    "module.calculation.explanation.duration-after-multiplier-is",
                    self.hass.config.language,
                )
                + f" {round(duration)}.</li>"
            )

            # get maximum duration if set and >=0 and override duration if it's higher than maximum duration
            explanation += (
                "<li>"
                + await localize(
                    "module.calculation.explanation.maximum-duration-is-applied",
                    self.hass.config.language,
                )
                + f" {zone.get(const.ZONE_MAXIMUM_DURATION):.0f}"
            )
            if (
                zone.get(const.ZONE_MAXIMUM_DURATION) is not None
                and zone.get(const.ZONE_MAXIMUM_DURATION) >= 0
                and duration > zone.get(const.ZONE_MAXIMUM_DURATION)
            ):
                duration = zone.get(const.ZONE_MAXIMUM_DURATION)
                explanation += (
                    ", "
                    + await localize(
                        "module.calculation.explanation.duration-after-maximum-duration-is",
                        self.hass.config.language,
                    )
                    + f" {duration:.0f}"
                )
            explanation += ".</li>"

            # add the lead time but only if duration is > 0 at this point
            if duration > 0.0:
                duration = round(zone.get(const.ZONE_LEAD_TIME) + duration)
                explanation += (
                    "<li>"
                    + await localize(
                        "module.calculation.explanation.lead-time-is-applied",
                        self.hass.config.language,
                    )
                    + f" {zone.get(const.ZONE_LEAD_TIME)}, "
                )
                explanation += (
                    await localize(
                        "module.calculation.explanation.duration-after-lead-time-is",
                        self.hass.config.language,
                    )
                    + f" {duration}</li></ol>"
                )
                explanation += (
                    await localize(
                        "module.calculation.explanation.duration-after-lead-time-is",
                        self.hass.config.language,
                    )
                    + f" {duration}.</li></ol>"
                )

                # _LOGGER.debug("[calculate-module]: explanation: %s", explanation)
        else:
            # no need to irrigate, set duration to 0
            duration = 0
            explanation += (
                await localize(
                    "module.calculation.explanation.bucket-larger-than-or-equal-to-zero-no-irrigation-necessary",
                    self.hass.config.language,
                )
                + f" {duration}"
            )

        data[const.ZONE_BUCKET] = newbucket
        if not ha_config_is_metric:
            data[const.ZONE_BUCKET] = convert_between(
                const.UNIT_MM, const.UNIT_INCH, data[const.ZONE_BUCKET]
            )
        data[const.ZONE_DURATION] = duration
        data[const.ZONE_EXPLANATION] = explanation
        return data

    async def async_update_module_config(
        self, module_id: int | None = None, data: dict | None = None
    ):
        """Update, create, or delete a module configuration.

        Args:
            module_id: The ID of the module to update or delete.
            data: The configuration data for the module.

        """
        if data is None:
            data = {}
        if module_id is not None:
            module_id = int(module_id)
        if const.ATTR_REMOVE in data:
            # delete a module
            module = self.store.get_module(module_id)
            if not module:
                return
            await self.store.async_delete_module(module_id)
        elif module_id is not None and self.store.get_module(module_id):
            # modify a module
            await self.store.async_update_module(module_id, data)
            async_dispatcher_send(
                self.hass, const.DOMAIN + "_config_updated", module_id
            )
        else:
            # create a module
            await self.store.async_create_module(data)
            await self.store.async_get_config()

    async def async_update_mapping_config(
        self, mapping_id: int | None = None, data: dict | None = None
    ):
        """Update, create, or delete a mapping configuration.

        Args:
            mapping_id: The ID of the mapping to update or delete.
            data: The configuration data for the mapping.

        """
        _LOGGER.debug(
            "[async_update_mapping_config]: update for mapping %s, data: %s",
            mapping_id,
            data,
        )
        if data is None:
            data = {}
        if mapping_id is not None:
            mapping_id = int(mapping_id)
        if const.ATTR_REMOVE in data:
            # delete a mapping
            res = self.store.get_mapping(mapping_id)
            if not res:
                return
            await self.store.async_delete_mapping(mapping_id)
        elif mapping_id is not None and self.store.get_mapping(mapping_id):
            # modify a mapping
            await self.store.async_update_mapping(mapping_id, data)
            async_dispatcher_send(
                self.hass, const.DOMAIN + "_config_updated", mapping_id
            )
        else:
            # create a mapping
            await self.store.async_create_mapping(data)
            await self.store.async_get_config()

        # update the list of sensors to follow - then unsubscribe / subscribe
        await self.update_subscriptions()

    def check_mapping_sources(self, mapping_id):
        """Check which data sources (weather service, sensor, static value) are present in a mapping.

        Args:
            mapping_id: The ID of the mapping to check.

        Returns:
            Tuple of booleans: (owm_in_mapping, sensor_in_mapping, static_in_mapping)

        """
        owm_in_mapping = False
        sensor_in_mapping = False
        static_in_mapping = False
        if mapping_id is not None:
            mapping = self.store.get_mapping(mapping_id)
            if mapping is not None:
                for the_map in mapping[const.MAPPING_MAPPINGS].values():
                    if not isinstance(the_map, str):
                        if (
                            the_map.get(const.MAPPING_CONF_SOURCE)
                            == const.MAPPING_CONF_SOURCE_WEATHER_SERVICE
                        ):
                            owm_in_mapping = True
                        if (
                            the_map.get(const.MAPPING_CONF_SOURCE)
                            == const.MAPPING_CONF_SOURCE_SENSOR
                        ):
                            sensor_in_mapping = True
                        if (
                            the_map.get(const.MAPPING_CONF_SOURCE)
                            == const.MAPPING_CONF_SOURCE_STATIC_VALUE
                        ):
                            static_in_mapping = True
            else:
                _LOGGER.debug(
                    "[check_mapping_sources] sensor group %s is None", mapping_id
                )
            _LOGGER.debug(
                "check_mapping_sources for mapping_id %s returns OWM: %s, sensor: %s, static: %s",
                mapping_id,
                owm_in_mapping,
                sensor_in_mapping,
                static_in_mapping,
            )
        return owm_in_mapping, sensor_in_mapping, static_in_mapping

    def build_sensor_values_for_mapping(self, mapping):
        """Build a dictionary of sensor values for a given mapping by retrieving and converting sensor states from Home Assistant.

        Args:
            mapping: The mapping dictionary containing sensor configuration.

        Returns:
            dict: A dictionary of sensor keys and their corresponding metric values.

        """
        sensor_values = {}
        for key, the_map in mapping[const.MAPPING_MAPPINGS].items():
            if not isinstance(the_map, str):
                if the_map.get(
                    const.MAPPING_CONF_SOURCE
                ) == const.MAPPING_CONF_SOURCE_SENSOR and the_map.get(
                    const.MAPPING_CONF_SENSOR
                ):
                    # this mapping maps to a sensor, so retrieve its value from HA
                    if self.hass.states.get(the_map.get(const.MAPPING_CONF_SENSOR)):
                        try:
                            val = float(
                                self.hass.states.get(
                                    the_map.get(const.MAPPING_CONF_SENSOR)
                                ).state
                            )
                            # make sure to store the val as metric and do necessary conversions along the way
                            val = convert_mapping_to_metric(
                                val,
                                key,
                                the_map.get(const.MAPPING_CONF_UNIT),
                                self.hass.config.units is METRIC_SYSTEM,
                            )
                            # add val to sensor values
                            sensor_values[key] = val
                        except (ValueError, TypeError):
                            _LOGGER.warning(
                                "No / unknown value for sensor %s",
                                the_map.get(const.MAPPING_CONF_SENSOR),
                            )

        return sensor_values

    def build_static_values_for_mapping(self, mapping):
        """Build a dictionary of static values for a given mapping by retrieving and converting static values.

        Args:
            mapping: The mapping dictionary containing static value configuration.

        Returns:
            dict: A dictionary of sensor keys and their corresponding static metric values.

        """
        static_values = {}
        for key, the_map in mapping[const.MAPPING_MAPPINGS].items():
            if not isinstance(the_map, str):
                if (
                    the_map.get(const.MAPPING_CONF_SOURCE)
                    == const.MAPPING_CONF_SOURCE_STATIC_VALUE
                    and the_map.get(const.MAPPING_CONF_STATIC_VALUE) is not None
                ):
                    # this mapping maps to a static value, so return its value
                    val = float(the_map.get(const.MAPPING_CONF_STATIC_VALUE))
                    # first check we are not in metric mode already.
                    if self.hass.config.units is not METRIC_SYSTEM:
                        val = convert_mapping_to_metric(
                            val, key, the_map.get(const.MAPPING_CONF_UNIT), False
                        )
                    # add val to sensor values
                    static_values[key] = val
        return static_values

    async def async_update_zone_config(
        self, zone_id: int | None = None, data: dict | None = None
    ):
        """Update, create, or delete a zone configuration.

        Args:
            zone_id: The ID of the zone to update or delete.
            data: The configuration data for the mapping.

        """
        _LOGGER.debug("[async_update_zone_config]: updating zone %s", zone_id)
        if data is None:
            data = {}
        if zone_id is not None:
            zone_id = int(zone_id)
        if const.ATTR_REMOVE in data:
            # delete a zone
            zone = self.store.get_zone(zone_id)
            if not zone:
                return
            await self.store.async_delete_zone(zone_id)
            await self.async_remove_entity(zone_id)

        elif const.ATTR_CALCULATE in data:
            # calculate a specific zone
            _LOGGER.info("Calculating zone %s", zone_id)
            data.pop(const.ATTR_CALCULATE)
            await self.async_calculate_zone(zone_id, data=data)
        elif const.ATTR_CALCULATE_ALL in data:
            # calculate all zones
            _LOGGER.info("Calculating all zones")
            data.pop(const.ATTR_CALCULATE_ALL)
            await self._async_calculate_all()

        elif const.ATTR_UPDATE in data:
            _LOGGER.info("Updating zone %s", zone_id)
            await self._async_update_zone(zone_id)
        elif const.ATTR_UPDATE_ALL in data:
            _LOGGER.info("Updating all zones")
            await self._async_update_all()
        elif const.ATTR_RESET_ALL_BUCKETS in data:
            # reset all buckets
            _LOGGER.info("Resetting all buckets")
            data.pop(const.ATTR_RESET_ALL_BUCKETS)
            await self.handle_reset_all_buckets(None)
        elif const.ATTR_CLEAR_ALL_WEATHERDATA in data:
            # clear all weatherdata
            _LOGGER.info("Clearing all weatherdata")
            data.pop(const.ATTR_CLEAR_ALL_WEATHERDATA)
            await self.handle_clear_weatherdata(None)
        elif zone_id is not None and self.store.get_zone(zone_id):
            # modify a zone
            entry = await self.store.async_update_zone(zone_id, data)
            async_dispatcher_send(self.hass, const.DOMAIN + "_config_updated", zone_id)
            await self.update_subscriptions()
            # make sure to update the HA entity here by listening to this in sensor.py.
            # this should be called by changes from the UI (by user) or by a calculation module (updating a duration), which should be done in python
        else:
            # create a zone
            entry = await self.store.async_create_zone(data)

            async_dispatcher_send(self.hass, const.DOMAIN + "_register_entity", entry)

            await self.store.async_get_config()

        # update the start event
        _LOGGER.debug("calling register start event from async_update_zone_config")
        await self.register_start_event()

    async def register_start_event(self):
        """Register a callback to fire the irrigation start event before sunrise based on total duration of enabled zones."""
        # sun_state = self.hass.states.get("sun.sun")
        # if sun_state is not None:
        #    sun_rise = sun_state.attributes.get("next_rising")
        #    if sun_rise is not None:
        #        try:
        #            sun_rise = datetime.strptime(sun_rise, "%Y-%m-%dT%H:%M:%S.%f%z")
        #        except(ValueError):
        #            sun_rise = datetime.strptime(sun_rise, "%Y-%m-%dT%H:%M:%S%z")
        total_duration = await self.get_total_duration_all_enabled_zones()
        if self._track_sunrise_event_unsub:
            self._track_sunrise_event_unsub()
            self._track_sunrise_event_unsub = None

        for unsub in self._track_irrigation_triggers_unsub:
            unsub()
        self._track_irrigation_triggers_unsub.clear()

        # Get triggers configuration
        config = await self.store.async_get_config()
        triggers = config.get(const.CONF_IRRIGATION_START_TRIGGERS, [])

        if not triggers:
            # Backward compatibility: if no triggers configured, use legacy behavior
            await self._register_legacy_sunrise_trigger()
            return

        total_duration = await self.get_total_duration_all_enabled_zones()
        if total_duration <= 0:
            _LOGGER.info(
                "No enabled zones with duration > 0, skipping trigger registration"
            )
            return

        # Register each enabled trigger
        for trigger in triggers:
            if not trigger.get(const.TRIGGER_CONF_ENABLED, True):
                continue

            trigger_type = trigger.get(const.TRIGGER_CONF_TYPE)
            offset_minutes = trigger.get(const.TRIGGER_CONF_OFFSET_MINUTES, 0)
            trigger_name = trigger.get(const.TRIGGER_CONF_NAME, "Unnamed Trigger")
            account_for_duration = trigger.get(
                const.TRIGGER_CONF_ACCOUNT_FOR_DURATION, True
            )

            try:
                if trigger_type == const.TRIGGER_TYPE_SUNRISE:
                    await self._register_sunrise_trigger(
                        offset_minutes,
                        trigger_name,
                        total_duration,
                        account_for_duration,
                    )
                elif trigger_type == const.TRIGGER_TYPE_SUNSET:
                    await self._register_sunset_trigger(
                        offset_minutes,
                        trigger_name,
                        total_duration,
                        account_for_duration,
                    )
                elif trigger_type == const.TRIGGER_TYPE_SOLAR_AZIMUTH:
                    azimuth_angle = trigger.get(const.TRIGGER_CONF_AZIMUTH_ANGLE, 0)
                    # Normalize azimuth angle to 0-360 range
                    azimuth_angle = normalize_azimuth_angle(azimuth_angle)
                    await self._register_azimuth_trigger(
                        azimuth_angle,
                        offset_minutes,
                        trigger_name,
                        total_duration,
                        account_for_duration,
                    )
                else:
                    _LOGGER.warning("Unknown trigger type: %s", trigger_type)
            except Exception as e:
                _LOGGER.error("Failed to register trigger '%s': %s", trigger_name, e)

    async def _register_legacy_sunrise_trigger(self):
        """Register the legacy sunrise trigger for backward compatibility."""
        total_duration = await self.get_total_duration_all_enabled_zones()
        if total_duration > 0:
            # time_to_wait = sun_rise - datetime.now(timezone.utc) - timedelta(seconds=total_duration)
            # time_to_fire = datetime.now(timezone.utc) + time_to_wait
            # time_to_fire = sun_rise - timedelta(seconds=total_duration)
            # time_to_wait = total_duration

            # time_to_fire = datetime.now(timezone.utc)+timedelta(seconds=total_duration)

            # self._track_sunrise_event_unsub = async_track_point_in_utc_time(
            #    self.hass, self._fire_start_event, point_in_time=time_to_fire
            # )
            self._track_sunrise_event_unsub = async_track_sunrise(
                self.hass,
                self._fire_start_event,
                timedelta(seconds=0 - total_duration),
            )
            event_to_fire = f"{const.DOMAIN}_{const.EVENT_IRRIGATE_START}"
            _LOGGER.info(
                "Legacy start irrigation event %s will fire at %s seconds before sunrise",
                event_to_fire,
                total_duration,
            )

    async def _register_sunrise_trigger(
        self,
        offset_minutes: int,
        trigger_name: str,
        total_duration: int,
        account_for_duration: bool,
    ):
        """Register a sunrise-based trigger."""
        # Calculate offset based on account_for_duration setting
        if account_for_duration:
            if offset_minutes == 0:
                # Legacy behavior: use total duration for automatic timing
                offset_seconds = -total_duration  # Negative for "before"
            else:
                # Account for duration: subtract total duration from offset to finish at the target time
                offset_seconds = (offset_minutes * 60) - total_duration
        else:
            # Start exactly at the specified time
            offset_seconds = offset_minutes * 60

        unsub = async_track_sunrise(
            self.hass,
            self._fire_start_event,
            timedelta(seconds=offset_seconds),
        )
        self._track_irrigation_triggers_unsub.append(unsub)

        offset_desc = (
            f"{abs(offset_seconds)} seconds before"
            if offset_seconds < 0
            else f"{offset_seconds} seconds after"
        )
        duration_desc = (
            " (accounting for total zone duration)" if account_for_duration else ""
        )
        _LOGGER.info(
            "Registered sunrise trigger '%s': will fire %s sunrise%s",
            trigger_name,
            offset_desc,
            duration_desc,
        )

    async def _register_sunset_trigger(
        self,
        offset_minutes: int,
        trigger_name: str,
        total_duration: int,
        account_for_duration: bool,
    ):
        """Register a sunset-based trigger."""
        # Calculate offset based on account_for_duration setting
        if account_for_duration:
            # Account for duration: subtract total duration from offset to finish at the target time
            offset_seconds = (offset_minutes * 60) - total_duration
        else:
            # Start exactly at the specified time
            offset_seconds = offset_minutes * 60

        unsub = async_track_sunset(
            self.hass,
            self._fire_start_event,
            timedelta(seconds=offset_seconds),
        )
        self._track_irrigation_triggers_unsub.append(unsub)

        offset_desc = (
            f"{abs(offset_seconds)} seconds before"
            if offset_seconds < 0
            else f"{offset_seconds} seconds after"
        )
        duration_desc = (
            " (accounting for total zone duration)" if account_for_duration else ""
        )
        _LOGGER.info(
            "Registered sunset trigger '%s': will fire %s sunset%s",
            trigger_name,
            offset_desc,
            duration_desc,
        )

    async def _register_azimuth_trigger(
        self,
        azimuth_angle: float,
        offset_minutes: int,
        trigger_name: str,
        total_duration: int,
        account_for_duration: bool,
    ):
        """Register a solar azimuth-based trigger."""
        # Calculate next occurrence of this azimuth
        latitude = self._latitude
        longitude = self.hass.config.as_dict().get(CONF_LONGITUDE, 0.0)

        next_azimuth_time = find_next_solar_azimuth_time(
            latitude, longitude, azimuth_angle, datetime.now()
        )

        if next_azimuth_time is None:
            _LOGGER.warning(
                "Could not calculate next occurrence of azimuth %s° for trigger '%s'",
                azimuth_angle,
                trigger_name,
            )
            return

        # Calculate trigger time based on account_for_duration setting
        if account_for_duration:
            # Account for duration: subtract total duration from offset to finish at the target time
            trigger_time = (
                next_azimuth_time
                + timedelta(minutes=offset_minutes)
                - timedelta(seconds=total_duration)
            )
        else:
            # Start exactly at the specified time
            trigger_time = next_azimuth_time + timedelta(minutes=offset_minutes)

        # Schedule the trigger

        unsub = async_track_point_in_utc_time(
            self.hass,
            self._fire_start_event,
            trigger_time,
        )
        self._track_irrigation_triggers_unsub.append(unsub)

        offset_desc = (
            f" with {offset_minutes} minute offset" if offset_minutes != 0 else ""
        )
        duration_desc = (
            " (accounting for total zone duration)" if account_for_duration else ""
        )
        _LOGGER.info(
            "Registered azimuth trigger '%s': will fire when sun reaches %s°%s at %s%s",
            trigger_name,
            azimuth_angle,
            offset_desc,
            trigger_time,
            duration_desc,
        )

    async def get_total_duration_all_enabled_zones(self):
        """Calculate the total duration for all enabled (automatic or manual) zones.

        Returns:
            int: The sum of durations for all enabled zones.

        """
        total_duration = 0
        zones = await self.store.async_get_zones()
        for zone in zones:
            if (
                zone.get(const.ZONE_STATE) == const.ZONE_STATE_AUTOMATIC
                or zone.get(const.ZONE_STATE) == const.ZONE_STATE_MANUAL
            ):
                total_duration += zone.get(const.ZONE_DURATION, 0)
        return total_duration

    async def _check_precipitation_forecast(self) -> bool:
        """Check if precipitation is forecasted and should skip irrigation.

        Returns:
            bool: True if irrigation should be skipped due to precipitation, False otherwise.

        """
        config = await self.store.async_get_config()

        # Check if precipitation skip is enabled
        skip_on_precipitation = config.get(
            const.CONF_SKIP_IRRIGATION_ON_PRECIPITATION,
            const.CONF_DEFAULT_SKIP_IRRIGATION_ON_PRECIPITATION,
        )
        if not skip_on_precipitation:
            return False

        # Check if weather service is being used
        use_weather_service = config.get(
            const.CONF_USE_WEATHER_SERVICE, const.CONF_DEFAULT_USE_WEATHER_SERVICE
        )
        if not use_weather_service:
            _LOGGER.debug(
                "Weather service not enabled, cannot check precipitation forecast"
            )
            return False

        # Get precipitation threshold
        threshold_mm = config.get(
            const.CONF_PRECIPITATION_THRESHOLD_MM,
            const.CONF_DEFAULT_PRECIPITATION_THRESHOLD_MM,
        )

        try:
            # Get weather service
            weather_service = config.get(
                const.CONF_WEATHER_SERVICE, const.CONF_DEFAULT_WEATHER_SERVICE
            )
            if weather_service is None:
                _LOGGER.debug("No weather service configured")
                return False

            weather_client = None
            if weather_service == const.CONF_WEATHER_SERVICE_OWM:
                weather_client = self._OWMClient
            elif weather_service == const.CONF_WEATHER_SERVICE_PW:
                weather_client = self._PirateWeatherClient

            if weather_client is None:
                _LOGGER.debug("Weather client not available")
                return False

            # Get forecast data (today and tomorrow)
            forecast_data = weather_client.get_forecast_data()
            if not forecast_data:
                _LOGGER.debug("No forecast data available")
                return False

            # Check precipitation for today and tomorrow
            total_precipitation = 0.0
            for day_data in forecast_data[:2]:  # Check today and tomorrow only
                if const.MAPPING_PRECIPITATION in day_data:
                    total_precipitation += day_data[const.MAPPING_PRECIPITATION]

            _LOGGER.debug(
                "Forecast precipitation: %.1f mm (threshold: %.1f mm)",
                total_precipitation,
                threshold_mm,
            )

            if total_precipitation >= threshold_mm:
                _LOGGER.info(
                    "Skipping irrigation due to forecasted precipitation: %.1f mm (threshold: %.1f mm)",
                    total_precipitation,
                    threshold_mm,
                )
                return True

        except Exception as e:
            _LOGGER.warning("Error checking precipitation forecast: %s", e)

        return False

    async def _check_days_between_irrigation(self) -> bool:
        """Check if enough days have passed since the last irrigation event.
        
        Returns:
            bool: True if irrigation should be skipped due to insufficient days passed, False otherwise.
        """
        config = await self.store.async_get_config()
        
        # Get the configured minimum days between irrigation
        days_between = config.get(
            const.CONF_DAYS_BETWEEN_IRRIGATION,
            const.CONF_DEFAULT_DAYS_BETWEEN_IRRIGATION,
        )
        
        # If days_between is 0, no restriction (always allow irrigation)
        if days_between <= 0:
            return False
            
        # Get days since last irrigation
        days_since_last = config.get(
            const.CONF_DAYS_SINCE_LAST_IRRIGATION,
            const.CONF_DEFAULT_DAYS_SINCE_LAST_IRRIGATION,
        )
        
        if days_since_last < days_between:
            _LOGGER.info(
                "Skipping irrigation: only %d days since last irrigation, need %d days minimum",
                days_since_last,
                days_between,
            )
            return True
            
        return False

    async def _increment_days_since_irrigation(self):
        """Increment the counter for days since last irrigation."""
        config = await self.store.async_get_config()
        current_days = config.get(
            const.CONF_DAYS_SINCE_LAST_IRRIGATION,
            const.CONF_DEFAULT_DAYS_SINCE_LAST_IRRIGATION,
        )
        
        new_days = current_days + 1
        await self.store.async_update_config(
            {const.CONF_DAYS_SINCE_LAST_IRRIGATION: new_days}
        )
        
        _LOGGER.debug("Incremented days since last irrigation to %d", new_days)

    async def _reset_days_since_irrigation(self):
        """Reset the counter for days since last irrigation to 0."""
        await self.store.async_update_config(
            {const.CONF_DAYS_SINCE_LAST_IRRIGATION: 0}
        )
        
        _LOGGER.debug("Reset days since last irrigation to 0")

    @callback
    def _fire_start_event(self, *args):
        """Fire the irrigation start event if conditions are met."""
        if not self._start_event_fired_today:
            # Check for precipitation forecast and days between irrigation asynchronously
            async def check_and_fire():
                try:
                    # Check precipitation forecast
                    should_skip_precipitation = await self._check_precipitation_forecast()
                    if should_skip_precipitation:
                        _LOGGER.info(
                            "Irrigation start event skipped due to forecasted precipitation"
                        )
                        # Still increment days counter even if skipped due to precipitation
                        await self._increment_days_since_irrigation()
                        return

                    # Check days between irrigation
                    should_skip_days = await self._check_days_between_irrigation()
                    if should_skip_days:
                        _LOGGER.info(
                            "Irrigation start event skipped due to insufficient days since last irrigation"
                        )
                        # Increment days counter when skipped due to days restriction
                        await self._increment_days_since_irrigation()
                        return

                    # Fire the event
                    event_to_fire = f"{const.DOMAIN}_{const.EVENT_IRRIGATE_START}"
                    self.hass.bus.fire(event_to_fire, {})
                    _LOGGER.info("Fired start event: %s", event_to_fire)
                    self._start_event_fired_today = True

                    # Reset days since last irrigation counter
                    await self._reset_days_since_irrigation()

                    # Save config asynchronously
                    await self.store.async_update_config(
                        {const.START_EVENT_FIRED_TODAY: self._start_event_fired_today}
                    )
                except Exception as e:
                    _LOGGER.error(
                        "Error checking irrigation conditions, firing irrigation event anyway: %s",
                        e,
                    )
                    # Fire the event as fallback
                    event_to_fire = f"{const.DOMAIN}_{const.EVENT_IRRIGATE_START}"
                    self.hass.bus.fire(event_to_fire, {})
                    _LOGGER.info("Fired start event (fallback): %s", event_to_fire)
                    self._start_event_fired_today = True

                    # Reset days since last irrigation counter
                    await self._reset_days_since_irrigation()

                    # Save config asynchronously
                    await self.store.async_update_config(
                        {const.START_EVENT_FIRED_TODAY: self._start_event_fired_today}
                    )

            # Schedule the async check
            self.hass.async_create_task(check_and_fire())
        else:
            _LOGGER.info("Did not fire start event, it was already fired today")

    @callback
    def _reset_event_fired_today(self, *args):
        if self._start_event_fired_today:
            _LOGGER.info("Resetting start event fired today tracker")
            self._start_event_fired_today = False
            # save config asynchronously - fire-and-forget since this is a callback
            self.hass.async_create_task(
                self.store.async_update_config(
                    {const.START_EVENT_FIRED_TODAY: self._start_event_fired_today}
                )
            )
        
        # Increment days since last irrigation at midnight
        # Fire-and-forget async task
        self.hass.async_create_task(self._increment_days_since_irrigation())

    async def async_get_all_modules(self):
        """Get all ModuleEntries."""
        res = []
        mods = await self.hass.async_add_executor_job(loadModules, const.MODULE_DIR)
        for mod in mods:
            m = getattr(mods[mod]["module"], mods[mod]["class"])
            s = m(self.hass, None, {})
            res.append(
                {
                    "name": s.name,
                    "description": s.description,
                    "config": s.config,
                    "schema": s.schema_serialized(),
                }
            )
        return res

    async def async_remove_entity(self, zone_id: str):
        """Remove an entity corresponding to the given zone ID from Home Assistant.

        Args:
            zone_id: The ID of the zone whose entity should be removed.

        """
        entity_registry = er.async_get(self.hass)
        zone_id = int(zone_id)
        entity = self.hass.data[const.DOMAIN]["zones"][zone_id]
        entity_registry.async_remove(entity.entity_id)
        self.hass.data[const.DOMAIN]["zones"].pop(zone_id, None)

    async def async_unload(self):
        """Remove all Smart Irrigation objects."""

        # remove zone entities
        zones = list(self.hass.data[const.DOMAIN]["zones"].keys())
        for zone in zones:
            await self.async_remove_entity(zone)

        # remove subscriptions for coordinator
        while self._subscriptions:
            self._subscriptions.pop()()

    async def async_delete_config(self):
        """Wipe Smart Irrigation storage."""
        await self.store.async_delete()

    async def _async_set_all_buckets(self, val=0):
        """Set all buckets to val."""
        zones = await self.store.async_get_zones()
        data = {}
        data[const.ATTR_SET_BUCKET] = {}
        data[const.ATTR_NEW_BUCKET_VALUE] = val

        for zone in zones:
            await self.async_update_zone_config(
                zone_id=zone.get(const.ZONE_ID), data=data
            )

    async def _async_set_all_multipliers(self, val=0):
        """Set all multipliers to val."""
        zones = await self.store.async_get_zones()
        data = {}
        data[const.ATTR_SET_MULTIPLIER] = {}
        data[const.ATTR_NEW_MULTIPLIER_VALUE] = val

        for zone in zones:
            await self.async_update_zone_config(
                zone_id=zone.get(const.ZONE_ID), data=data
            )

    async def handle_calculate_all_zones(self, call):
        """Calculate all zones."""
        _LOGGER.info("Calculate all zones service called")
        await self._async_calculate_all()

    async def handle_calculate_zone(self, call):
        """Calculate specific zone."""
        if const.SERVICE_ENTITY_ID in call.data:
            for entity in call.data[const.SERVICE_ENTITY_ID]:
                _LOGGER.info("Calculate zone service called for zone %s", entity)
                # find entity zone id and call calculate on the zone
                state = self.hass.states.get(entity)
                if state:
                    # find zone_id for zone with name
                    zone_id = state.attributes.get(const.ZONE_ID)
                    if zone_id is not None:
                        data = {}
                        data[const.ATTR_CALCULATE] = const.ATTR_CALCULATE
                        await self.async_update_zone_config(zone_id=zone_id, data=data)

    async def handle_update_all_zones(self, call):
        """Update all zones."""
        _LOGGER.info("Update all zones service called")
        await self._async_update_all()

    async def handle_update_zone(self, call):
        """Update specific zone."""
        if const.SERVICE_ENTITY_ID in call.data:
            for entity in call.data[const.SERVICE_ENTITY_ID]:
                _LOGGER.info("Update zone service called for zone %s", entity)
                # find entity zone id and call update on the zone
                state = self.hass.states.get(entity)
                if state:
                    # find zone_id for zone with name
                    zone_id = state.attributes.get(const.ZONE_ID)
                    if zone_id is not None:
                        data = {}
                        data[const.ATTR_UPDATE] = const.ATTR_UPDATE
                        await self.async_update_zone_config(zone_id=zone_id, data=data)

    async def handle_reset_bucket(self, call):
        """Reset a specific zone bucket to 0."""
        if const.SERVICE_ENTITY_ID in call.data:
            eid = call.data[const.SERVICE_ENTITY_ID]
            if not isinstance(eid, list):
                eid = [call.data[const.SERVICE_ENTITY_ID]]
            for entity in eid:
                _LOGGER.info("Reset bucket service called for zone %s", entity)
                # find entity zone id and call calculate on the zone
                state = self.hass.states.get(entity)
                if state:
                    # find zone_id for zone with name
                    zone_id = state.attributes.get(const.ZONE_ID)
                    if zone_id is not None:
                        data = {}
                        data[const.ATTR_SET_BUCKET] = {}
                        data[const.ATTR_NEW_BUCKET_VALUE] = 0
                        await self.async_update_zone_config(zone_id=zone_id, data=data)

    async def handle_reset_all_buckets(self, call):
        """Reset all buckets to 0."""
        _LOGGER.info("Reset all buckets service called")
        await self._async_set_all_buckets(0)

    async def handle_set_all_buckets(self, call):
        """Reset all buckets to new value."""
        if const.ATTR_NEW_BUCKET_VALUE in call.data:
            new_value = call.data[const.ATTR_NEW_BUCKET_VALUE]
            _LOGGER.info("Set all buckets service called, new value: %s", new_value)
            await self._async_set_all_buckets(new_value)

    async def handle_set_zone(self, call):
        """Reset a specific zone state to new value."""
        if const.SERVICE_ENTITY_ID not in call.data:
            return

        eid = call.data[const.SERVICE_ENTITY_ID]
        if not isinstance(eid, list):
            eid = [call.data[const.SERVICE_ENTITY_ID]]

        data = call.data.copy()
        data.pop(const.SERVICE_ENTITY_ID)

        for entity in eid:
            _LOGGER.info("Set zone data service called with zone %s", entity)

            # find entity zone id and call calculate on the zone
            state = self.hass.states.get(entity)
            if not state:
                raise SmartIrrigationError(f"No state found for entity {entity}")

            # find zone_id for zone with name
            zone_id = state.attributes.get(const.ZONE_ID)
            if zone_id is None:
                raise SmartIrrigationError("No zone_id found in state attributes.")

            zone = self.store.get_zone(zone_id)
            zone_data = {}
            count = 0
            for v in data:
                if (
                    v not in const.LIST_SET_ZONE_ALLOWED_ARGS
                    and v != const.SERVICE_ENTITY_ID
                ):
                    raise SmartIrrigationError(f"Argument ({v}) is not allowed")

                if (
                    v == const.ATTR_NEW_DURATION_VALUE
                    and zone.get(const.ZONE_STATE) != const.ZONE_STATE_MANUAL
                ):
                    raise SmartIrrigationError(
                        "Can only set duration if zone state is set to manual."
                    )
                if v == const.ATTR_NEW_BUCKET_VALUE and data[v] > zone.get(
                    const.ZONE_MAXIMUM_BUCKET
                ):
                    raise SmartIrrigationError(
                        "Bucket size is above maximmum bucket allowed value."
                    )
                if v == const.ATTR_NEW_STATE_VALUE and data[v] in const.ZONE_STATE:
                    raise SmartIrrigationError(
                        f"Invalid value ({data[v]}) for zone state."
                    )

                m = re.match("^new_(.+)_value$", v)
                if m:
                    zone_data[m.group(1)] = data[v]
                    _LOGGER.info("Setting value for %s", m.group(1))
                    count += 1

            if count == 0:
                raise SmartIrrigationError("No valid parameter provided")

            if count > 0:
                await self.store.async_update_zone(zone_id, zone_data)
                async_dispatcher_send(
                    self.hass,
                    const.DOMAIN + "_config_updated",
                    zone_id,
                )

    async def handle_set_all_multipliers(self, call):
        """Reset all multipliers to new value."""
        if const.ATTR_NEW_MULTIPLIER_VALUE in call.data:
            new_value = call.data[const.ATTR_NEW_MULTIPLIER_VALUE]
            _LOGGER.info("Set all multipliers service called, new value: %s", new_value)
            await self._async_set_all_multipliers(new_value)

    async def handle_clear_weatherdata(self, call):
        """Clear all collected weatherdata."""
        await self._async_clear_all_weatherdata()

    async def handle_generate_watering_calendar(self, call):
        """Generate watering calendar service handler."""
        zone_id = call.data.get("zone_id")

        if zone_id is not None:
            zone_id = int(zone_id)

        _LOGGER.info("Generate watering calendar service called for zone %s", zone_id)

        try:
            calendar_data = await self.async_generate_watering_calendar(zone_id)

            # Store the result in hass.data for retrieval by automation
            if "watering_calendars" not in self.hass.data[const.DOMAIN]:
                self.hass.data[const.DOMAIN]["watering_calendars"] = {}

            self.hass.data[const.DOMAIN]["watering_calendars"][
                "last_generated"
            ] = calendar_data

            # Fire an event with the calendar data
            self.hass.bus.fire(
                f"{const.DOMAIN}_watering_calendar_generated",
                {
                    "zone_id": zone_id,
                    "calendar_data": calendar_data,
                    "generated_at": datetime.now().isoformat(),
                },
            )

            _LOGGER.info(
                "Watering calendar generated successfully for %s zones",
                len(calendar_data),
            )

        except Exception as e:
            _LOGGER.error("Failed to generate watering calendar: %s", e)
            self.hass.bus.fire(
                f"{const.DOMAIN}_watering_calendar_error",
                {
                    "zone_id": zone_id,
                    "error": str(e),
                    "generated_at": datetime.now().isoformat(),
                },
            )

    # Enhanced Scheduling Service Handlers
    async def handle_create_recurring_schedule(self, call):
        """Create recurring schedule service handler."""
        schedule_data = dict(call.data)
        _LOGGER.info("Create recurring schedule service called: %s", schedule_data.get("name", "Unnamed"))
        
        try:
            await self.recurring_schedule_manager.async_create_schedule(schedule_data)
            _LOGGER.info("Successfully created recurring schedule")
        except Exception as e:
            _LOGGER.error("Failed to create recurring schedule: %s", e)
            raise

    async def handle_update_recurring_schedule(self, call):
        """Update recurring schedule service handler."""
        schedule_id = call.data.get("schedule_id")
        schedule_data = dict(call.data)
        schedule_data.pop("schedule_id", None)
        
        _LOGGER.info("Update recurring schedule service called for ID: %s", schedule_id)
        
        try:
            await self.recurring_schedule_manager.async_update_schedule(schedule_id, schedule_data)
            _LOGGER.info("Successfully updated recurring schedule")
        except Exception as e:
            _LOGGER.error("Failed to update recurring schedule: %s", e)
            raise

    async def handle_delete_recurring_schedule(self, call):
        """Delete recurring schedule service handler."""
        schedule_id = call.data.get("schedule_id")
        
        _LOGGER.info("Delete recurring schedule service called for ID: %s", schedule_id)
        
        try:
            await self.recurring_schedule_manager.async_delete_schedule(schedule_id)
            _LOGGER.info("Successfully deleted recurring schedule")
        except Exception as e:
            _LOGGER.error("Failed to delete recurring schedule: %s", e)
            raise

    async def handle_create_seasonal_adjustment(self, call):
        """Create seasonal adjustment service handler."""
        adjustment_data = dict(call.data)
        _LOGGER.info("Create seasonal adjustment service called: %s", adjustment_data.get("name", "Unnamed"))
        
        try:
            await self.seasonal_adjustment_manager.async_create_adjustment(adjustment_data)
            _LOGGER.info("Successfully created seasonal adjustment")
        except Exception as e:
            _LOGGER.error("Failed to create seasonal adjustment: %s", e)
            raise

    async def handle_update_seasonal_adjustment(self, call):
        """Update seasonal adjustment service handler."""
        adjustment_id = call.data.get("adjustment_id")
        adjustment_data = dict(call.data)
        adjustment_data.pop("adjustment_id", None)
        
        _LOGGER.info("Update seasonal adjustment service called for ID: %s", adjustment_id)
        
        try:
            await self.seasonal_adjustment_manager.async_update_adjustment(adjustment_id, adjustment_data)
            _LOGGER.info("Successfully updated seasonal adjustment")
        except Exception as e:
            _LOGGER.error("Failed to update seasonal adjustment: %s", e)
            raise

    async def handle_delete_seasonal_adjustment(self, call):
        """Delete seasonal adjustment service handler."""
        adjustment_id = call.data.get("adjustment_id")
        
        _LOGGER.info("Delete seasonal adjustment service called for ID: %s", adjustment_id)
        
        try:
            await self.seasonal_adjustment_manager.async_delete_adjustment(adjustment_id)
            _LOGGER.info("Successfully deleted seasonal adjustment")
        except Exception as e:
            _LOGGER.error("Failed to delete seasonal adjustment: %s", e)
            raise

    # Irrigation Unlimited Integration Service Handlers
    async def handle_sync_with_irrigation_unlimited(self, call):
        """Sync with Irrigation Unlimited service handler."""
        zone_ids = call.data.get("zone_ids")
        
        _LOGGER.info("Sync with Irrigation Unlimited service called for zones: %s", zone_ids)
        
        try:
            result = await self.irrigation_unlimited_integration.async_sync_zones_to_iu(zone_ids)
            
            # Fire event with results
            self.hass.bus.fire(
                f"{const.DOMAIN}_iu_sync_result",
                {
                    "success": True,
                    "result": result,
                    "timestamp": datetime.datetime.now().isoformat(),
                }
            )
            
            _LOGGER.info("Successfully synced with Irrigation Unlimited")
        except Exception as e:
            _LOGGER.error("Failed to sync with Irrigation Unlimited: %s", e)
            
            # Fire error event
            self.hass.bus.fire(
                f"{const.DOMAIN}_iu_sync_result",
                {
                    "success": False,
                    "error": str(e),
                    "timestamp": datetime.datetime.now().isoformat(),
                }
            )
            raise

    async def handle_send_zone_data_to_iu(self, call):
        """Send zone data to Irrigation Unlimited service handler."""
        zone_id = call.data.get("zone_id")
        zone_data = call.data.get("data", {})
        
        _LOGGER.info("Send zone data to IU service called for zone: %s", zone_id)
        
        try:
            success = await self.irrigation_unlimited_integration.async_send_zone_data_to_iu(zone_id, zone_data)
            
            if success:
                _LOGGER.info("Successfully sent zone data to Irrigation Unlimited")
            else:
                _LOGGER.warning("Failed to send zone data to Irrigation Unlimited")
                
        except Exception as e:
            _LOGGER.error("Error sending zone data to Irrigation Unlimited: %s", e)
            raise

    async def handle_get_iu_schedule_status(self, call):
        """Get Irrigation Unlimited schedule status service handler."""
        _LOGGER.info("Get IU schedule status service called")
        
        try:
            status = await self.irrigation_unlimited_integration.async_get_iu_status()
            
            # Store status in hass.data for retrieval
            if "iu_status" not in self.hass.data[const.DOMAIN]:
                self.hass.data[const.DOMAIN]["iu_status"] = {}
            
            self.hass.data[const.DOMAIN]["iu_status"]["last_status"] = status
            
            # Fire event with status
            self.hass.bus.fire(
                f"{const.DOMAIN}_iu_status",
                {
                    "status": status,
                    "timestamp": datetime.datetime.now().isoformat(),
                }
            )
            
            _LOGGER.info("Successfully retrieved IU schedule status")
            
        except Exception as e:
            _LOGGER.error("Failed to get IU schedule status: %s", e)
            raise

    async def async_generate_watering_calendar(self, zone_id: int | None = None):
        """Generate a 12-month watering calendar for a zone or all zones.

        Args:
            zone_id: The ID of the zone to generate calendar for. If None, generates for all zones.

        Returns:
            dict: Dictionary mapping zone IDs to their 12-month watering calendars.

        """
        _LOGGER.debug(
            "[async_generate_watering_calendar]: generating calendar for zone %s",
            zone_id,
        )

        # Get zones to process
        if zone_id is not None:
            zone = self.store.get_zone(zone_id)
            if not zone:
                raise SmartIrrigationError(f"Zone {zone_id} not found")
            zones = [zone]
        else:
            zones = await self.store.async_get_zones()

        calendar_data = {}

        for zone in zones:
            zone_id = zone.get(const.ZONE_ID)
            zone_name = zone.get(const.ZONE_NAME)

            _LOGGER.debug(
                "[async_generate_watering_calendar]: processing zone %s (%s)",
                zone_id,
                zone_name,
            )

            # Skip disabled zones
            if zone.get(const.ZONE_STATE) == const.ZONE_STATE_DISABLED:
                _LOGGER.debug(
                    "[async_generate_watering_calendar]: skipping disabled zone %s",
                    zone_id,
                )
                continue

            try:
                monthly_calendar = await self._calculate_monthly_watering_for_zone(zone)
                calendar_data[zone_id] = {
                    "zone_name": zone_name,
                    "zone_id": zone_id,
                    "monthly_estimates": monthly_calendar,
                    "generated_at": datetime.now().isoformat(),
                    "calculation_method": self._get_zone_calculation_method(zone),
                }
            except Exception as e:
                _LOGGER.warning(
                    "[async_generate_watering_calendar]: failed to calculate calendar for zone %s: %s",
                    zone_id,
                    e,
                )
                calendar_data[zone_id] = {
                    "zone_name": zone_name,
                    "zone_id": zone_id,
                    "monthly_estimates": [],
                    "error": str(e),
                    "generated_at": datetime.now().isoformat(),
                }

        return calendar_data

    async def _calculate_monthly_watering_for_zone(self, zone):
        """Calculate monthly watering estimates for a specific zone.

        Args:
            zone: The zone dictionary containing configuration.

        Returns:
            list: List of 12 monthly estimates with watering volumes.

        """
        mapping_id = zone.get(const.ZONE_MAPPING)
        module_id = zone.get(const.ZONE_MODULE)

        if mapping_id is None or module_id is None:
            raise SmartIrrigationError(
                f"Zone {zone.get(const.ZONE_ID)} missing mapping or module configuration"
            )

        # Get the calculation module instance
        modinst = await self.getModuleInstanceByID(module_id)
        if not modinst:
            raise SmartIrrigationError(
                f"Cannot load calculation module for zone {zone.get(const.ZONE_ID)}"
            )

        # Generate representative monthly climate data based on location
        monthly_data = self._generate_monthly_climate_data()

        monthly_estimates = []

        for month in range(1, 13):
            month_name = datetime(2024, month, 1).strftime("%B")
            month_data = monthly_data[month - 1]

            try:
                # Calculate ET and watering needs for this month using the zone's module
                if modinst.name == "PyETO":
                    et_estimate = self._calculate_monthly_et_pyeto(
                        month_data, modinst, month
                    )
                elif modinst.name == "Static":
                    et_estimate = modinst.calculate()
                else:
                    # For other modules like Passthrough, use a simple estimation
                    et_estimate = (
                        month_data.get("average_daily_et", 3.0) * 30
                    )  # mm/month

                # Calculate watering volume based on zone parameters
                watering_volume = self._calculate_monthly_watering_volume(
                    zone, et_estimate, month_data
                )

                monthly_estimates.append(
                    {
                        "month": month,
                        "month_name": month_name,
                        "estimated_et_mm": round(et_estimate, 2),
                        "estimated_watering_volume_liters": round(watering_volume, 1),
                        "average_temperature_c": month_data.get("avg_temp", 20.0),
                        "average_precipitation_mm": month_data.get(
                            "precipitation", 50.0
                        ),
                        "calculation_notes": f"Based on typical {month_name} climate patterns",
                    }
                )

            except Exception as e:
                _LOGGER.warning(
                    "[_calculate_monthly_watering_for_zone]: failed to calculate month %s for zone %s: %s",
                    month,
                    zone.get(const.ZONE_ID),
                    e,
                )
                monthly_estimates.append(
                    {
                        "month": month,
                        "month_name": month_name,
                        "estimated_et_mm": 0.0,
                        "estimated_watering_volume_liters": 0.0,
                        "error": str(e),
                    }
                )

        return monthly_estimates

    def _generate_monthly_climate_data(self):
        """Generate representative monthly climate data based on latitude.

        Returns:
            list: List of 12 monthly climate data dictionaries.

        """
        # Get latitude for seasonal variation (default to temperate zone if not available)
        latitude = abs(self._latitude or 45.0)

        # Base temperatures and seasonal variations based on latitude
        if latitude < 23.5:  # Tropical
            base_temp = 27.0
            temp_variation = 3.0
        elif latitude < 45.0:  # Subtropical
            base_temp = 22.0
            temp_variation = 8.0
        else:  # Temperate
            base_temp = 15.0
            temp_variation = 15.0

        monthly_data = []

        for month in range(1, 13):
            # Calculate seasonal temperature variation
            temp_factor = math.cos((month - 7) * math.pi / 6)  # Peak in July (month 7)
            if self._latitude and self._latitude < 0:  # Southern hemisphere
                temp_factor = -temp_factor

            avg_temp = base_temp + (temp_variation * temp_factor)
            min_temp = avg_temp - 5.0
            max_temp = avg_temp + 5.0

            # Simple precipitation model (more in winter for temperate, varies by location)
            if latitude > 35.0:  # Temperate zones
                precip_factor = 1.5 - 0.5 * math.cos(
                    (month - 1) * math.pi / 6
                )  # More in winter
            else:  # Tropical/subtropical
                precip_factor = 1.0 + 0.3 * math.sin(
                    (month - 1) * math.pi / 6
                )  # Slight seasonal variation

            precipitation = 60.0 * precip_factor  # Base 60mm/month

            # Humidity varies seasonally (higher in winter for temperate zones)
            humidity = 65.0 + 15.0 * math.cos((month - 7) * math.pi / 6)

            # Wind speed (slightly higher in winter)
            wind_speed = 3.0 + 1.0 * math.cos((month - 7) * math.pi / 6)

            # Pressure (standard sea level, adjusted for elevation)
            pressure = altitudeToPressure(self._elevation or 0)

            # Dewpoint estimation
            dewpoint = avg_temp - ((100 - humidity) / 5)

            monthly_data.append(
                {
                    "month": month,
                    "avg_temp": avg_temp,
                    "min_temp": min_temp,
                    "max_temp": max_temp,
                    "precipitation": precipitation,
                    "humidity": humidity,
                    "wind_speed": wind_speed,
                    "pressure": pressure,
                    "dewpoint": dewpoint,
                    "average_daily_et": 2.0
                    + 2.0 * math.cos((month - 7) * math.pi / 6),  # Higher ET in summer
                }
            )

        return monthly_data

    def _calculate_monthly_et_pyeto(self, month_data, modinst, month):
        """Calculate monthly ET using PyETO module.

        Args:
            month_data: Monthly climate data dictionary.
            modinst: PyETO module instance.
            month: Month number (1-12).

        Returns:
            float: Monthly ET estimate in mm.

        """
        # Create weather data in the format expected by PyETO
        weather_data = {
            const.MAPPING_TEMPERATURE: month_data["avg_temp"],
            const.MAPPING_MIN_TEMP: month_data["min_temp"],
            const.MAPPING_MAX_TEMP: month_data["max_temp"],
            const.MAPPING_PRECIPITATION: month_data["precipitation"],
            const.MAPPING_HUMIDITY: month_data["humidity"],
            const.MAPPING_WINDSPEED: month_data["wind_speed"],
            const.MAPPING_PRESSURE: month_data["pressure"],
            const.MAPPING_DEWPOINT: month_data["dewpoint"],
        }

        # Calculate daily ET and scale to monthly
        daily_et_delta = modinst.calculate_et_for_day(weather_data)

        # Get days in month
        import calendar

        days_in_month = calendar.monthrange(2024, month)[
            1
        ]  # Use 2024 as reference year

        # Convert daily ET delta to monthly total (remove precipitation since we want just ET)
        daily_et = abs(daily_et_delta) + month_data["precipitation"] / days_in_month
        return daily_et * days_in_month

    def _calculate_monthly_watering_volume(self, zone, et_mm, month_data):
        """Calculate monthly watering volume in liters for a zone.

        Args:
            zone: Zone configuration dictionary.
            et_mm: Monthly evapotranspiration in mm.
            month_data: Monthly climate data.

        Returns:
            float: Watering volume in liters.

        """
        zone_size_m2 = zone.get(const.ZONE_SIZE, 1.0)  # Default 1 m²
        multiplier = zone.get(const.ZONE_MULTIPLIER, 1.0)
        precipitation_mm = month_data.get("precipitation", 0.0)

        # Convert from imperial if needed
        ha_config_is_metric = self.hass.config.units is METRIC_SYSTEM
        if not ha_config_is_metric:
            zone_size_m2 = convert_between(
                const.UNIT_SQ_FT, const.UNIT_M2, zone_size_m2
            )

        # Calculate net water need (ET minus precipitation)
        net_water_need_mm = max(0, et_mm - precipitation_mm)

        # Apply zone multiplier
        adjusted_water_need_mm = net_water_need_mm * multiplier

        # Convert mm over area to liters (1mm over 1m² = 1 liter)
        return adjusted_water_need_mm * zone_size_m2

    def _get_zone_calculation_method(self, zone):
        """Get the calculation method description for a zone.

        Args:
            zone: Zone configuration dictionary.

        Returns:
            str: Description of the calculation method used.

        """
        module_id = zone.get(const.ZONE_MODULE)
        if module_id is None:
            return "No calculation module configured"

        module = self.store.get_module(module_id)
        if module is None:
            return f"Module {module_id} not found"

        method_name = module.get(const.MODULE_NAME, "Unknown")

        if method_name == "PyETO":
            return "FAO-56 Penman-Monteith method using PyETO"
        if method_name == "Static":
            return "Static evapotranspiration rate"
        if method_name == "Passthrough":
            return "Direct evapotranspiration input"
        return f"{method_name} calculation method"


@callback
def register_services(hass: HomeAssistant):
    """Register services used by Smart Irrigation integration."""

    coordinator = hass.data[const.DOMAIN]["coordinator"]

    hass.services.async_register(
        const.DOMAIN,
        const.SERVICE_CALCULATE_ALL_ZONES,
        coordinator.handle_calculate_all_zones,
    )
    hass.services.async_register(
        const.DOMAIN, const.SERVICE_CALCULATE_ZONE, coordinator.handle_calculate_zone
    )

    hass.services.async_register(
        const.DOMAIN,
        const.SERVICE_UPDATE_ALL_ZONES,
        coordinator.handle_update_all_zones,
    )
    hass.services.async_register(
        const.DOMAIN, const.SERVICE_UPDATE_ZONE, coordinator.handle_update_zone
    )
    hass.services.async_register(
        const.DOMAIN, const.SERVICE_RESET_BUCKET, coordinator.handle_reset_bucket
    )

    hass.services.async_register(
        const.DOMAIN,
        const.SERVICE_RESET_ALL_BUCKETS,
        coordinator.handle_reset_all_buckets,
    )

    hass.services.async_register(
        const.DOMAIN, const.SERVICE_SET_BUCKET, coordinator.handle_set_zone
    )

    hass.services.async_register(
        const.DOMAIN, const.SERVICE_SET_ALL_BUCKETS, coordinator.handle_set_all_buckets
    )

    hass.services.async_register(
        const.DOMAIN,
        const.SERVICE_CLEAR_WEATHERDATA,
        coordinator.handle_clear_weatherdata,
    )

    hass.services.async_register(
        const.DOMAIN,
        const.SERVICE_SET_ALL_MULTIPLIERS,
        coordinator.handle_set_all_multipliers,
    )

    hass.services.async_register(
        const.DOMAIN, const.SERVICE_SET_MULTIPLIER, coordinator.handle_set_zone
    )

    hass.services.async_register(
        const.DOMAIN, const.SERVICE_SET_ZONE, coordinator.handle_set_zone
    )

    hass.services.async_register(
        const.DOMAIN,
        const.SERVICE_GENERATE_WATERING_CALENDAR,
        coordinator.handle_generate_watering_calendar,
    )

    # Enhanced scheduling services
    hass.services.async_register(
        const.DOMAIN,
        const.SERVICE_CREATE_RECURRING_SCHEDULE,
        coordinator.handle_create_recurring_schedule,
    )

    hass.services.async_register(
        const.DOMAIN,
        const.SERVICE_UPDATE_RECURRING_SCHEDULE,
        coordinator.handle_update_recurring_schedule,
    )

    hass.services.async_register(
        const.DOMAIN,
        const.SERVICE_DELETE_RECURRING_SCHEDULE,
        coordinator.handle_delete_recurring_schedule,
    )

    hass.services.async_register(
        const.DOMAIN,
        const.SERVICE_CREATE_SEASONAL_ADJUSTMENT,
        coordinator.handle_create_seasonal_adjustment,
    )

    hass.services.async_register(
        const.DOMAIN,
        const.SERVICE_UPDATE_SEASONAL_ADJUSTMENT,
        coordinator.handle_update_seasonal_adjustment,
    )

    hass.services.async_register(
        const.DOMAIN,
        const.SERVICE_DELETE_SEASONAL_ADJUSTMENT,
        coordinator.handle_delete_seasonal_adjustment,
    )

    # Irrigation Unlimited integration services
    hass.services.async_register(
        const.DOMAIN,
        const.SERVICE_SYNC_WITH_IRRIGATION_UNLIMITED,
        coordinator.handle_sync_with_irrigation_unlimited,
    )

    hass.services.async_register(
        const.DOMAIN,
        const.SERVICE_SEND_ZONE_DATA_TO_IU,
        coordinator.handle_send_zone_data_to_iu,
    )

    hass.services.async_register(
        const.DOMAIN,
        const.SERVICE_GET_IU_SCHEDULE_STATUS,
        coordinator.handle_get_iu_schedule_status,
    )<|MERGE_RESOLUTION|>--- conflicted
+++ resolved
@@ -1,72 +1,44 @@
 """The Smart Irrigation Integration."""
 
 import contextlib
-<<<<<<< HEAD
-=======
-import datetime
->>>>>>> 0434299a
 import logging
 import math
 import re
 import statistics
-<<<<<<< HEAD
 from datetime import datetime, timedelta
-=======
-from datetime import timedelta
->>>>>>> 0434299a
 
 from homeassistant.components.sensor import DOMAIN as PLATFORM
 from homeassistant.config_entries import ConfigEntry
-from homeassistant.const import (
-    CONF_ELEVATION,
-    CONF_LATITUDE,
-    CONF_LONGITUDE,
-    STATE_UNAVAILABLE,
-    STATE_UNKNOWN,
-)
+from homeassistant.const import (CONF_ELEVATION, CONF_LATITUDE, CONF_LONGITUDE,
+                                 STATE_UNAVAILABLE, STATE_UNKNOWN)
 from homeassistant.core import Event, HomeAssistant, State, asyncio, callback
 from homeassistant.helpers import config_validation as cv
 from homeassistant.helpers import device_registry as dr
 from homeassistant.helpers import entity_registry as er
 from homeassistant.helpers.aiohttp_client import async_get_clientsession
-from homeassistant.helpers.dispatcher import (
-    async_dispatcher_connect,
-    async_dispatcher_send,
-)
-from homeassistant.helpers.event import (
-    async_call_later,
-    async_track_point_in_utc_time,
-    async_track_state_change_event,
-    async_track_sunrise,
-    async_track_sunset,
-    async_track_time_change,
-    async_track_time_interval,
-)
+from homeassistant.helpers.dispatcher import (async_dispatcher_connect,
+                                              async_dispatcher_send)
+from homeassistant.helpers.event import (async_call_later,
+                                         async_track_point_in_utc_time,
+                                         async_track_state_change_event,
+                                         async_track_sunrise,
+                                         async_track_sunset,
+                                         async_track_time_change,
+                                         async_track_time_interval)
 from homeassistant.helpers.update_coordinator import DataUpdateCoordinator
 from homeassistant.util.unit_system import METRIC_SYSTEM
 
 from . import const
-from .helpers import (
-    altitudeToPressure,
-    check_time,
-    convert_between,
-    convert_mapping_to_metric,
-    find_next_solar_azimuth_time,
-    loadModules,
-    normalize_azimuth_angle,
-    parse_datetime,
-    relative_to_absolute_pressure,
-)
+from .helpers import (altitudeToPressure, check_time, convert_between,
+                      convert_mapping_to_metric, find_next_solar_azimuth_time,
+                      loadModules, normalize_azimuth_angle, parse_datetime,
+                      relative_to_absolute_pressure)
+from .irrigation_unlimited import IrrigationUnlimitedIntegration
 from .localize import localize
 from .panel import async_register_panel, remove_panel
-<<<<<<< HEAD
+from .scheduler import RecurringScheduleManager, SeasonalAdjustmentManager
 from .store import SmartIrrigationStorage, async_get_registry
 from .weathermodules.KNMIClient import KNMIClient
-=======
-from .scheduler import RecurringScheduleManager, SeasonalAdjustmentManager
-from .irrigation_unlimited import IrrigationUnlimitedIntegration
-from .store import async_get_registry
->>>>>>> 0434299a
 from .weathermodules.OWMClient import OWMClient
 from .weathermodules.PirateWeatherClient import PirateWeatherClient
 from .websockets import async_register_websockets
@@ -938,7 +910,7 @@
                     zone.get(const.ZONE_ID),
                 )
                 await self.async_calculate_zone(
-                    z, sensor_values, continuous_updates=True
+                    z, sensor_values
                 )
                 zones_to_calculate.remove(z)
             else:
@@ -1694,111 +1666,52 @@
         _LOGGER.debug("calling register start event from async_calculate_all")
         await self.register_start_event()
 
-<<<<<<< HEAD
     async def async_calculate_zone(
-        self, zone_id, weatherdata, forecastdata=None, continuous_updates=False
+        self, zone_id, weatherdata, forecastdata=None, delete_weather_data=False
     ):
-=======
-    async def async_calculate_zone(self, zone_id, data=None, continuous_updates=False):
->>>>>>> 0434299a
         """Calculate irrigation values for a specific zone.
 
         Args:
             zone_id: The ID of the zone to calculate.
-            continuous_updates: Whether to use continuous updates for calculation.
+            delete_weather_data: Whether to delete weather data.
 
         """
         _LOGGER.debug("async_calculate_zone: Calculating zone %s", zone_id)
         zone = self.store.get_zone(zone_id)
-<<<<<<< HEAD
 
         # make sure we convert forecast data pressure to absolute!
-        data = await self.calculate_module(
+        calc_data = await self.calculate_module(
             zone,
             weatherdata,
             forecastdata,
         )
 
-        data[const.ZONE_LAST_CALCULATED] = datetime.now()
-        data[const.ZONE_LAST_UPDATED] = datetime.now()
-
-        await self.store.async_update_zone(zone.get(const.ZONE_ID), data)
+        # Apply seasonal adjustments before updating the zone
+        calc_data = await self.seasonal_adjustment_manager.apply_seasonal_adjustments(
+            calc_data, zone_id
+        )
+
+        calc_data[const.ZONE_LAST_CALCULATED] = datetime.now()
+        calc_data[const.ZONE_LAST_UPDATED] = datetime.now()
+
+        # check if data contains delete data true, if so delete the weather data
+        if delete_weather_data:
+            # remove sensor data from mapping
+            mapping_id = zone[const.ZONE_MAPPING]
+            if mapping_id is not None:
+                changes = {}
+                changes[const.MAPPING_DATA] = []
+                await self.store.async_update_mapping(
+                    mapping_id, changes=changes
+                )
+
+        await self.store.async_update_zone(zone.get(const.ZONE_ID), calc_data)
         async_dispatcher_send(
             self.hass,
             const.DOMAIN + "_config_updated",
             zone.get(const.ZONE_ID),
         )
         async_dispatcher_send(self.hass, const.DOMAIN + "_update_frontend")
-=======
-        mapping_id = zone[const.ZONE_MAPPING]
-        # o_i_m, s_i_m, sv_in_m = self.check_mapping_sources(mapping_id = mapping_id)
-        # if using pyeto and using a forecast o_i_m needs to be set to true!
-        modinst = await self.getModuleInstanceByID(zone.get(const.ZONE_MODULE))
-        forecastdata = None
-        if modinst and modinst.name == "PyETO" and modinst.forecast_days > 0:
-            if self.use_weather_service:
-                # get forecast info from OWM
-                forecastdata = await self.hass.async_add_executor_job(
-                    self._WeatherServiceClient.get_forecast_data
-                )
-                # _LOGGER.debug("Retrieved forecast data: %s", forecastdata)
-            else:
-                _LOGGER.error(
-                    "Error calculating zone %s. You have configured forecasting but there is no OWM API configured. Either configure the OWM API or stop using forecasting on the PyETO module",
-                    zone.get(const.ZONE_NAME),
-                )
-                return
-        mapping = self.store.get_mapping(mapping_id)
-        # if there is sensor data on the mapping, apply aggregates to it.
-        sensor_values = None
-        if mapping is not None:
-            if const.MAPPING_DATA in mapping and mapping.get(const.MAPPING_DATA):
-                sensor_values = await self.apply_aggregates_to_mapping_data(
-                    zone, mapping, continuous_updates
-                )
-            if sensor_values:
-                # make sure we convert forecast data pressure to absolute!
-                calc_data = await self.calculate_module(
-                    zone, weatherdata=sensor_values, forecastdata=forecastdata
-                )
-                
-                # Apply seasonal adjustments before updating the zone
-                calc_data = await self.seasonal_adjustment_manager.apply_seasonal_adjustments(
-                    calc_data, zone_id
-                )
-                
-                # if continuous updates are on, add the current date time to set the last updated time
-                if continuous_updates:
-                    calc_data[const.ZONE_LAST_UPDATED] = datetime.datetime.now()
-                # check if data contains delete data true, if so delete the weather data
-                if data is not None and data.get(const.ATTR_DELETE_WEATHER_DATA, False):
-                    # remove sensor data from mapping
-                    changes = {}
-                    changes[const.MAPPING_DATA] = []
-                    if mapping_id is not None:
-                        await self.store.async_update_mapping(
-                            mapping_id, changes=changes
-                        )
-
-                await self.store.async_update_zone(zone.get(const.ZONE_ID), calc_data)
-                async_dispatcher_send(
-                    self.hass,
-                    const.DOMAIN + "_config_updated",
-                    zone.get(const.ZONE_ID),
-                )
-                async_dispatcher_send(self.hass, const.DOMAIN + "_update_frontend")
-            else:
-                # no data to calculate with!
-                _LOGGER.warning(
-                    "Calculate for zone %s failed: no data available",
-                    zone.get(const.ZONE_NAME),
-                )
-        else:
-            _LOGGER.warning(
-                "Calculate for zone %s failed: invalid sensor group specified",
-                zone.get(const.ZONE_NAME),
-            )
->>>>>>> 0434299a
 
     async def getModuleInstanceByID(self, module_id):
         """Retrieve and instantiate a module by its ID.
@@ -2007,11 +1920,7 @@
         )
 
         if maximum_bucket is not None and maximum_bucket > 0:
-<<<<<<< HEAD
-            explanation += f" min([{old_bucket_loc}] + [{delta_loc}], {max_bucket_loc}) - [{drainage_loc}] = min({old_bucket:.2f}{data[const.ZONE_DELTA]:+.2f}, {maximum_bucket:.1f}) - {drainage:.2f} = {newbucket:.2f}.<br/>"
-=======
-            explanation += f" max(0, min([{old_bucket_loc}] + [{delta_loc}], {max_bucket_loc}) - [{drainage_loc}]) = max(0, min({data[const.ZONE_OLD_BUCKET]:.2f}{data[const.ZONE_DELTA]:+.2f}, {maximum_bucket:.1f}) - {drainage:.2f}) = {newbucket:.2f}.<br/>"
->>>>>>> 0434299a
+            explanation += f" max(0, min([{old_bucket_loc}] + [{delta_loc}], {max_bucket_loc}) - [{drainage_loc}]) = max(0, min({old_bucket:.2f}{data[const.ZONE_DELTA]:+.2f}, {maximum_bucket:.1f}) - {drainage:.2f}) = {newbucket:.2f}.<br/>"
         else:
             explanation += f" [{old_bucket_loc}] + [{delta_loc}] - [{drainage_loc}] = {old_bucket:.2f} + {data[const.ZONE_DELTA]:.2f} - {drainage:.2f} = {newbucket:.2f}.<br/>"
 
@@ -2390,7 +2299,39 @@
             # calculate a specific zone
             _LOGGER.info("Calculating zone %s", zone_id)
             data.pop(const.ATTR_CALCULATE)
-            await self.async_calculate_zone(zone_id, data=data)
+            delete_weather_data = data.get(const.ATTR_DELETE_WEATHER_DATA, False)
+
+            # aggregate sensor data
+            weatherdata = None
+            zone = self.store.get_zone(zone_id)
+            mapping_id = zone[const.ZONE_MAPPING]
+            mapping = self.store.get_mapping(mapping_id)
+            if mapping.get(const.MAPPING_DATA):
+                weatherdata = await self.apply_aggregates_to_mapping_data(mapping)
+            else:
+                _LOGGER.error(
+                    "[async_update_zone_config] Error calculating zone %s: no sensor data available",
+                    zone.get(const.ZONE_NAME),
+                )
+                return
+
+            # get forecast data if needed
+            forecastdata = None
+            modinst = await self.getModuleInstanceByID(zone.get(const.ZONE_MODULE))
+            if modinst and modinst.name == "PyETO" and modinst.forecast_days > 0:
+                if self.use_weather_service:
+                    # get forecast info from OWM
+                    forecastdata = await self.hass.async_add_executor_job(
+                        self._WeatherServiceClient.get_forecast_data
+                    )
+                else:
+                    _LOGGER.error(
+                        "[async_update_zone_config] Error calculating zone %s: You have configured forecasting but there is no OWM API configured. Either configure the OWM API or stop using forecasting on the PyETO module",
+                        zone.get(const.ZONE_NAME),
+                    )
+                    return
+
+            await self.async_calculate_zone(zone_id, weatherdata, forecastdata, delete_weather_data)
         elif const.ATTR_CALCULATE_ALL in data:
             # calculate all zones
             _LOGGER.info("Calculating all zones")
