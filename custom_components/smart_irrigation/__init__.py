--- conflicted
+++ resolved
@@ -280,19 +280,6 @@
                     longitude=effective_lon,
                     elevation=effective_elev,
                 )
-<<<<<<< HEAD
-            elif self.weather_service == const.CONF_WEATHER_SERVICE_KNMI:
-                self._WeatherServiceClient = KNMIClient(
-                    api_key=hass.data[const.DOMAIN][const.CONF_WEATHER_SERVICE_API_KEY],
-                    api_version=hass.data[const.DOMAIN].get(
-                        const.CONF_WEATHER_SERVICE_API_VERSION, "1"
-                    ),
-                    latitude=effective_lat,
-                    longitude=effective_lon,
-                    elevation=effective_elev,
-                )
-=======
->>>>>>> 06863d12
 
         # Initialize coordinates for weather services and other features
         self._effective_latitude, self._effective_longitude, self._effective_elevation = self._get_effective_coordinates()
